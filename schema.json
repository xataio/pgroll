{
  "$id": "https://raw.githubusercontent.com/xataio/pgroll/main/schema.json",
  "$schema": "https://json-schema.org/draft/2020-12/schema",
  "title": "JSON Schema for pgroll migrations",
  "description": "This JSON schema defines the structure and properties of pgroll migrations.",
  "allOf": [{ "$ref": "#/$defs/PgRollMigration" }],
  "$defs": {
    "CheckConstraint": {
      "additionalProperties": false,
      "description": "Check constraint definition",
      "properties": {
        "constraint": {
          "description": "Constraint expression",
          "type": "string"
        },
        "name": {
          "description": "Name of check constraint",
          "type": "string"
        }
      },
      "required": ["constraint", "name"],
      "type": "object"
    },
    "Column": {
      "additionalProperties": false,
      "description": "Column definition",
      "properties": {
        "check": {
          "$ref": "#/$defs/CheckConstraint",
          "description": "Check constraint for the column"
        },
        "default": {
          "description": "Default value for the column",
          "type": "string"
        },
        "name": {
          "description": "Name of the column",
          "type": "string"
        },
        "nullable": {
          "description": "Indicates if the column is nullable",
          "type": "boolean",
          "default": false
        },
        "pk": {
          "description": "Indicates if the column is part of the primary key",
          "type": "boolean",
          "default": false
        },
        "references": {
          "$ref": "#/$defs/ForeignKeyReference",
          "description": "Foreign key constraint for the column"
        },
        "type": {
          "description": "Postgres type of the column",
          "type": "string"
        },
        "unique": {
          "description": "Indicates if the column values must be unique",
          "type": "boolean",
          "default": false
        },
        "comment": {
          "description": "Postgres comment for the column",
          "type": "string"
        },
        "generated": {
          "description": "Generated column definition",
          "type": "object",
          "additionalProperties": false,
          "properties": {
            "expression": {
              "description": "Generation expression of the column",
              "type": "string",
              "default": ""
            },
            "identity": {
              "type": "object",
              "additionalProperties": false,
              "properties": {
                "sequence_options": {
                  "description": "Sequence options for identity column, same as in CREATE SEQUENCE",
                  "type": "string",
                  "default": ""
                },
                "user_specified_values": {
                  "type": "string",
                  "description": "How to handle user specified values for identity column in INSERT and UPDATE statements",
                  "enum": ["ALWAYS", "BY DEFAULT"],
                  "default": "ALWAYS"
                }
              }
            }
          }
        }
      },
      "required": ["name", "type"],
      "type": "object"
    },
    "ForeignKeyReference": {
      "additionalProperties": false,
      "description": "Foreign key reference definition",
      "properties": {
        "column": {
          "description": "Name of the referenced column",
          "type": "string"
        },
        "name": {
          "description": "Name of the foreign key constraint",
          "type": "string"
        },
        "table": {
          "description": "Name of the referenced table",
          "type": "string"
        },
        "on_delete": {
          "description": "On delete behavior of the foreign key constraint",
          "$ref": "#/$defs/ForeignKeyReferenceOnDelete",
          "default": "NO ACTION"
        }
      },
      "required": ["column", "name", "table"],
      "type": "object"
    },
    "ForeignKeyReferenceOnDelete": {
      "description": "On delete behavior of the foreign key constraint",
      "type": "string",
      "enum": ["NO ACTION", "RESTRICT", "CASCADE", "SET NULL", "SET DEFAULT"]
    },
    "Constraint": {
      "additionalProperties": false,
      "description": "Constraint definition",
      "properties": {
        "name": {
          "description": "Name of the constraint",
          "type": "string"
        },
        "columns": {
          "description": "Columns to add constraint to",
          "type": "array",
          "items": {
            "type": "string"
          }
        },
        "type": {
          "description": "Type of the constraint",
          "type": "string",
<<<<<<< HEAD
          "enum": ["unique", "check", "primary_key", "foreign_key", "exclude"]
=======
          "enum": ["unique", "check", "primary_key", "foreign_key"]
>>>>>>> b40621b2
        },
        "deferrable": {
          "description": "Deferable constraint",
          "type": "boolean",
          "default": false
        },
        "initially_deferred": {
          "description": "Initially deferred constraint",
          "type": "boolean",
          "default": false
        },
        "nulls_not_distinct": {
          "description": "Nulls not distinct constraint",
          "type": "boolean",
          "default": false
        },
        "no_inherit": {
          "description": "Do not propagate constraint to child tables",
          "type": "boolean",
          "default": false
        },
        "check": {
          "description": "Check constraint expression",
          "type": "string",
          "default": ""
        },
        "references": {
          "description": "Reference to the foreign key",
          "type": "object",
          "additionalProperties": false,
          "required": ["table", "columns"],
          "properties": {
            "table": {
              "description": "Name of the table",
              "type": "string"
            },
            "columns": {
              "description": "Columns to reference",
              "type": "array",
              "items": {
                "type": "string"
              }
            },
            "match_type": {
              "description": "Match type of the foreign key constraint",
              "type": "string",
              "enum": ["SIMPLE", "FULL", "PARTIAL"],
              "default": "SIMPLE"
            },
            "on_update": {
              "description": "On update behavior of the foreign key constraint",
              "$ref": "#/$defs/ForeignKeyReferenceOnDelete",
              "default": "NO ACTION"
            },
            "on_delete": {
              "description": "On delete behavior of the foreign key constraint",
              "$ref": "#/$defs/ForeignKeyReferenceOnDelete",
              "default": "NO ACTION"
            },
            "on_delete_set_columns": {
              "description": "Columns to set to null or to default on delete",
              "type": "array",
              "items": {
                "type": "string"
              }
            }
          }
        },
<<<<<<< HEAD
        "exclude": {
          "type": "object",
          "additionalProperties": false,
          "properties": {
            "index_method": {
              "description": "Index method",
              "type": "string",
              "default": ""
            },
            "elements": {
              "type": "string",
              "default": "",
              "description": "Columns of the exclude constraint"
            },
            "predicate": {
              "type": "string",
              "description": "Predicate for the exclusion constraint",
              "default": ""
            }
          }
        },
=======
>>>>>>> b40621b2
        "index_parameters": {
          "type": "object",
          "additionalProperties": false,
          "properties": {
            "tablespace": {
              "type": "string",
              "default": ""
            },
            "storage_parameters": {
              "type": "string",
              "default": ""
            },
            "include_columns": {
              "type": "array",
              "items": {
                "type": "string"
              }
            }
          }
        }
      },
      "allOf": [
        {
          "if": {
            "properties": {
              "type": {
                "const": "unique"
              }
            }
          },
          "then": {
            "properties": {
              "check": {
                "const": ""
              },
              "no_inherit": {
                "const": false
              }
            },
            "required": ["columns"]
          }
        },
        {
          "if": {
            "properties": {
              "type": {
                "const": "check"
              }
            }
          },
          "then": {
            "properties": {
              "check": {
                "type": "string"
              },
              "index_parameters": {
                "const": {}
              },
              "deferrable": {
                "const": false
              },
              "initially_deferred": {
                "const": false
              },
              "nulls_not_distinct": {
                "const": false
              }
            },
            "required": ["check"]
          }
        },
        {
          "if": {
            "properties": {
              "type": {
                "const": "primary_key"
              }
            }
          },
          "then": {
            "properties": {
              "check": {
                "const": ""
              },
              "no_inherit": {
                "const": false
              },
              "nulls_not_distinct": {
                "const": false
              }
            },
            "required": ["columns"]
          }
        },
        {
          "if": {
            "properties": {
              "type": {
                "const": "foreign_key"
              }
            }
          },
          "then": {
            "properties": {
              "check": {
                "const": ""
              },
              "index_parameters": {
                "const": {}
              },
              "no_inherit": {
                "const": false
              },
              "nulls_not_distinct": {
                "const": false
              }
            },
            "required": ["columns", "references"]
          }
        }
      ],
      "required": ["name", "type"],
      "type": "object"
    },
    "OpAddColumn": {
      "additionalProperties": false,
      "description": "Add column operation",
      "properties": {
        "column": {
          "$ref": "#/$defs/Column",
          "description": "Column to add"
        },
        "table": {
          "description": "Name of the table",
          "type": "string"
        },
        "up": {
          "default": "",
          "description": "SQL expression for up migration",
          "type": "string"
        }
      },
      "required": ["column", "table"],
      "type": "object"
    },
    "OpRenameColumn": {
      "additionalProperties": false,
      "description": "Rename column operation",
      "properties": {
        "table": {
          "description": "Name of the table",
          "type": "string"
        },
        "from": {
          "description": "Old name of the column",
          "type": "string"
        },
        "to": {
          "description": "New name of the column",
          "type": "string"
        }
      },
      "required": ["table", "from", "to"],
      "type": "object"
    },
    "OpAlterColumn": {
      "additionalProperties": false,
      "description": "Alter column operation",
      "properties": {
        "check": {
          "$ref": "#/$defs/CheckConstraint",
          "description": "Add check constraint to the column"
        },
        "column": {
          "description": "Name of the column",
          "type": "string"
        },
        "down": {
          "default": "",
          "description": "SQL expression for down migration",
          "type": "string"
        },
        "default": {
          "description": "Default value of the column. Setting to null will drop the default if it was set previously.",
          "type": ["string", "null"],
          "goJSONSchema": {
            "imports": ["github.com/oapi-codegen/nullable"],
            "nillable": true,
            "type": "nullable.Nullable[string]"
          }
        },
        "nullable": {
          "description": "Indicates if the column is nullable (for add/remove not null constraint operation)",
          "type": "boolean"
        },
        "references": {
          "$ref": "#/$defs/ForeignKeyReference",
          "description": "Add foreign key constraint to the column"
        },
        "table": {
          "description": "Name of the table",
          "type": "string"
        },
        "type": {
          "description": "New type of the column (for change type operation)",
          "type": "string"
        },
        "unique": {
          "$ref": "#/$defs/UniqueConstraint",
          "description": "Add unique constraint to the column"
        },
        "comment": {
          "description": "New comment on the column",
          "type": ["string", "null"],
          "goJSONSchema": {
            "imports": ["github.com/oapi-codegen/nullable"],
            "nillable": true,
            "type": "nullable.Nullable[string]"
          }
        },
        "up": {
          "default": "",
          "description": "SQL expression for up migration",
          "type": "string"
        }
      },
      "required": ["table", "column", "up", "down"],
      "anyOf": [
        { "required": ["check"] },
        { "required": ["type"] },
        { "required": ["nullable"] },
        { "required": ["default"] },
        { "required": ["comment"] },
        { "required": ["unique"] },
        { "required": ["references"] }
      ],
      "type": "object"
    },
    "OpCreateIndex": {
      "additionalProperties": false,
      "description": "Create index operation",
      "properties": {
        "columns": {
          "description": "Names of columns on which to define the index",
          "items": {
            "type": "string"
          },
          "type": "array"
        },
        "name": {
          "description": "Index name",
          "type": "string"
        },
        "table": {
          "description": "Name of table on which to define the index",
          "type": "string"
        },
        "predicate": {
          "description": "Conditional expression for defining a partial index",
          "type": "string",
          "default": ""
        },
        "method": {
          "description": "Index method to use for the index: btree, hash, gist, spgist, gin, brin",
          "type": "string",
          "enum": ["btree", "hash", "gist", "spgist", "gin", "brin"],
          "default": "btree"
        },
        "storage_parameters": {
          "description": "Storage parameters for the index",
          "type": "string",
          "default": ""
        },
        "unique": {
          "description": "Indicates if the index is unique",
          "type": "boolean",
          "default": false
        }
      },
      "required": ["columns", "name", "table"],
      "type": "object"
    },
    "OpCreateTable": {
      "additionalProperties": false,
      "description": "Create table operation",
      "properties": {
        "columns": {
          "items": {
            "$ref": "#/$defs/Column",
            "description": "Columns to add to the table"
          },
          "type": "array"
        },
        "name": {
          "description": "Name of the table",
          "type": "string"
        },
        "comment": {
          "description": "Postgres comment for the table",
          "type": "string"
        },
        "constraints": {
          "items": {
            "$ref": "#/$defs/Constraint",
            "description": "Constraints to add to the table"
          },
          "type": "array"
        }
      },
      "required": ["columns", "name"],
      "type": "object"
    },
    "OpDropColumn": {
      "additionalProperties": false,
      "description": "Drop column operation",
      "properties": {
        "column": {
          "description": "Name of the column",
          "type": "string"
        },
        "down": {
          "default": "",
          "description": "SQL expression for down migration",
          "type": "string"
        },
        "table": {
          "description": "Name of the table",
          "type": "string"
        }
      },
      "required": ["column", "table"],
      "type": "object"
    },
    "OpDropConstraint": {
      "additionalProperties": false,
      "description": "Drop constraint operation",
      "properties": {
        "down": {
          "default": "",
          "description": "SQL expression for down migration",
          "type": "string"
        },
        "name": {
          "description": "Name of the constraint",
          "type": "string"
        },
        "table": {
          "description": "Name of the table",
          "type": "string"
        },
        "up": {
          "description": "SQL expression for up migration",
          "type": "string"
        }
      },
      "required": ["down", "name", "table", "up"],
      "type": "object"
    },
    "OpDropIndex": {
      "additionalProperties": false,
      "description": "Drop index operation",
      "properties": {
        "name": {
          "description": "Index name",
          "type": "string"
        }
      },
      "required": ["name"],
      "type": "object"
    },
    "OpDropTable": {
      "additionalProperties": false,
      "description": "Drop table operation",
      "properties": {
        "name": {
          "description": "Name of the table",
          "type": "string"
        }
      },
      "required": ["name"],
      "type": "object"
    },
    "OpRawSQL": {
      "additionalProperties": false,
      "description": "Raw SQL operation",
      "properties": {
        "down": {
          "default": "",
          "description": "SQL expression for down migration",
          "type": "string"
        },
        "up": {
          "description": "SQL expression for up migration",
          "type": "string"
        },
        "onComplete": {
          "description": "SQL expression will run on complete step (rather than on start)",
          "type": "boolean",
          "default": false
        }
      },
      "required": ["up"],
      "oneOf": [
        {
          "required": ["down"]
        },
        {
          "required": ["onComplete"]
        },
        {
          "not": {
            "anyOf": [
              {
                "required": ["down"]
              },
              {
                "required": ["onComplete"]
              }
            ]
          }
        }
      ],
      "type": "object"
    },
    "OpRenameConstraint": {
      "additionalProperties": false,
      "description": "Rename constraint operation",
      "properties": {
        "from": {
          "description": "Name of the constraint",
          "type": "string"
        },
        "to": {
          "description": "New name of the constraint",
          "type": "string"
        },
        "table": {
          "description": "Name of the table",
          "type": "string"
        }
      },
      "required": ["from", "to", "table"],
      "type": "object"
    },
    "OpRenameTable": {
      "additionalProperties": false,
      "description": "Rename table operation",
      "properties": {
        "from": {
          "description": "Old name of the table",
          "type": "string"
        },
        "to": {
          "description": "New name of the table",
          "type": "string"
        }
      },
      "required": ["from", "to"],
      "type": "object"
    },
    "OpSetReplicaIdentity": {
      "additionalProperties": false,
      "description": "Set replica identity operation",
      "properties": {
        "identity": {
          "$ref": "#/$defs/ReplicaIdentity",
          "description": "Replica identity to set"
        },
        "table": {
          "description": "Name of the table",
          "type": "string"
        }
      },
      "required": ["identity", "table"],
      "type": "object"
    },
    "OpCreateConstraint": {
      "additionalProperties": false,
      "description": "Add constraint to table operation",
      "properties": {
        "table": {
          "description": "Name of the table",
          "type": "string"
        },
        "name": {
          "description": "Name of the constraint",
          "type": "string"
        },
        "columns": {
          "description": "Columns to add constraint to",
          "type": "array",
          "items": {
            "type": "string"
          }
        },
        "type": {
          "description": "Type of the constraint",
          "type": "string",
          "enum": ["unique", "check", "foreign_key"]
        },
        "check": {
          "description": "Check constraint expression",
          "type": "string"
        },
        "references": {
          "description": "Reference to the foreign key",
          "type": "object",
          "additionalProperties": false,
          "required": ["table", "columns"],
          "properties": {
            "table": {
              "description": "Name of the table",
              "type": "string"
            },
            "columns": {
              "description": "Columns to reference",
              "type": "array",
              "items": {
                "type": "string"
              }
            },
            "on_delete": {
              "description": "On delete behavior of the foreign key constraint",
              "$ref": "#/$defs/ForeignKeyReferenceOnDelete",
              "default": "NO ACTION"
            }
          }
        },
        "up": {
          "description": "SQL expressions for up migrations",
          "$ref": "#/$defs/MultiColumnUpSQL"
        },
        "down": {
          "description": "SQL expressions for down migrations",
          "$ref": "#/$defs/MultiColumnDownSQL"
        }
      },
      "required": ["name", "table", "type", "up", "down"],
      "type": "object"
    },
    "OpDropMultiColumnConstraint": {
      "additionalProperties": false,
      "description": "Drop multi-column constraint operation",
      "properties": {
        "table": {
          "description": "Name of the table",
          "type": "string"
        },
        "name": {
          "description": "Name of the constraint",
          "type": "string"
        },
        "up": {
          "description": "SQL expressions for up migrations",
          "$ref": "#/$defs/MultiColumnUpSQL"
        },
        "down": {
          "description": "SQL expressions for down migrations",
          "$ref": "#/$defs/MultiColumnDownSQL"
        }
      },
      "required": ["name", "table", "down"],
      "type": "object"
    },
    "PgRollOperation": {
      "anyOf": [
        {
          "type": "object",
          "description": "Add column operation",
          "additionalProperties": false,
          "properties": {
            "add_column": {
              "$ref": "#/$defs/OpAddColumn"
            }
          },
          "required": ["add_column"]
        },
        {
          "type": "object",
          "description": "Alter column operation",
          "additionalProperties": false,
          "properties": {
            "alter_column": {
              "$ref": "#/$defs/OpAlterColumn"
            }
          },
          "required": ["alter_column"]
        },
        {
          "type": "object",
          "description": "Rename column operation",
          "additionalProperties": false,
          "properties": {
            "rename_column": {
              "$ref": "#/$defs/OpRenameColumn"
            }
          },
          "required": ["rename_column"]
        },
        {
          "type": "object",
          "description": "Create index operation",
          "additionalProperties": false,
          "properties": {
            "create_index": {
              "$ref": "#/$defs/OpCreateIndex"
            }
          },
          "required": ["create_index"]
        },
        {
          "type": "object",
          "description": "Create table operation",
          "additionalProperties": false,
          "properties": {
            "create_table": {
              "$ref": "#/$defs/OpCreateTable"
            }
          },
          "required": ["create_table"]
        },
        {
          "type": "object",
          "description": "Drop column operation",
          "additionalProperties": false,
          "properties": {
            "drop_column": {
              "$ref": "#/$defs/OpDropColumn"
            }
          },
          "required": ["drop_column"]
        },
        {
          "type": "object",
          "description": "Drop constraint operation",
          "additionalProperties": false,
          "properties": {
            "drop_constraint": {
              "$ref": "#/$defs/OpDropConstraint"
            }
          },
          "required": ["drop_constraint"]
        },
        {
          "type": "object",
          "description": "Drop multi-column constraint operation",
          "additionalProperties": false,
          "properties": {
            "drop_multicolumn_constraint": {
              "$ref": "#/$defs/OpDropMultiColumnConstraint"
            }
          },
          "required": ["drop_multicolumn_constraint"]
        },
        {
          "type": "object",
          "description": "Rename constraint operation",
          "additionalProperties": false,
          "properties": {
            "rename_constraint": {
              "$ref": "#/$defs/OpRenameConstraint"
            }
          },
          "required": ["rename_constraint"]
        },
        {
          "type": "object",
          "description": "Drop index operation",
          "additionalProperties": false,
          "properties": {
            "drop_index": {
              "$ref": "#/$defs/OpDropIndex"
            }
          },
          "required": ["drop_index"]
        },
        {
          "type": "object",
          "description": "Drop table operation",
          "additionalProperties": false,
          "properties": {
            "drop_table": {
              "$ref": "#/$defs/OpDropTable"
            }
          },
          "required": ["drop_table"]
        },
        {
          "type": "object",
          "description": "Raw SQL operation",
          "additionalProperties": false,
          "properties": {
            "sql": {
              "$ref": "#/$defs/OpRawSQL"
            }
          },
          "required": ["sql"]
        },
        {
          "type": "object",
          "description": "Rename table operation",
          "additionalProperties": false,
          "properties": {
            "rename_table": {
              "$ref": "#/$defs/OpRenameTable"
            }
          },
          "required": ["rename_table"]
        },
        {
          "type": "object",
          "description": "Set replica identity operation",
          "additionalProperties": false,
          "properties": {
            "set_replica_identity": {
              "$ref": "#/$defs/OpSetReplicaIdentity"
            }
          },
          "required": ["set_replica_identity"]
        },
        {
          "type": "object",
          "description": "Add constraint operation",
          "additionalProperties": false,
          "properties": {
            "create_constraint": {
              "$ref": "#/$defs/OpCreateConstraint"
            }
          },
          "required": ["create_constraint"]
        }
      ]
    },
    "PgRollOperations": {
      "items": {
        "$ref": "#/$defs/PgRollOperation"
      },
      "type": "array"
    },
    "PgRollMigration": {
      "additionalProperties": false,
      "description": "PgRoll migration definition",
      "properties": {
        "name": {
          "description": "Name of the migration",
          "type": "string"
        },
        "operations": {
          "$ref": "#/$defs/PgRollOperations"
        }
      },
      "required": ["operations"],
      "type": "object"
    },
    "ReplicaIdentity": {
      "additionalProperties": false,
      "description": "Replica identity definition",
      "properties": {
        "index": {
          "description": "Name of the index to use as replica identity",
          "type": "string"
        },
        "type": {
          "description": "Type of replica identity",
          "type": "string"
        }
      },
      "required": ["index", "type"],
      "type": "object"
    },
    "UniqueConstraint": {
      "additionalProperties": false,
      "description": "Unique constraint definition",
      "properties": {
        "name": {
          "description": "Name of unique constraint",
          "type": "string"
        }
      },
      "required": ["name"],
      "type": "object"
    },
    "MultiColumnUpSQL": {
      "type": "object",
      "additionalProperties": { "type": "string" },
      "description": "Map of column names to up SQL expressions"
    },
    "MultiColumnDownSQL": {
      "type": "object",
      "additionalProperties": { "type": "string" },
      "description": "Map of column names to down SQL expressions"
    }
  }
}<|MERGE_RESOLUTION|>--- conflicted
+++ resolved
@@ -145,11 +145,7 @@
         "type": {
           "description": "Type of the constraint",
           "type": "string",
-<<<<<<< HEAD
           "enum": ["unique", "check", "primary_key", "foreign_key", "exclude"]
-=======
-          "enum": ["unique", "check", "primary_key", "foreign_key"]
->>>>>>> b40621b2
         },
         "deferrable": {
           "description": "Deferable constraint",
@@ -218,7 +214,6 @@
             }
           }
         },
-<<<<<<< HEAD
         "exclude": {
           "type": "object",
           "additionalProperties": false,
@@ -240,8 +235,6 @@
             }
           }
         },
-=======
->>>>>>> b40621b2
         "index_parameters": {
           "type": "object",
           "additionalProperties": false,
