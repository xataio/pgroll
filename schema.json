{
  "$id": "https://raw.githubusercontent.com/xataio/pgroll/main/schema.json",
  "$schema": "https://json-schema.org/draft/2020-12/schema",
  "title": "JSON Schema for pgroll migrations",
  "description": "This JSON schema defines the structure and properties of pgroll migrations.",
  "allOf": [{ "$ref": "#/$defs/PgRollMigration" }],
  "$defs": {
    "CheckConstraint": {
      "additionalProperties": false,
      "description": "Check constraint definition",
      "properties": {
        "constraint": {
          "description": "Constraint expression",
          "type": "string"
        },
        "name": {
          "description": "Name of check constraint",
          "type": "string"
        }
      },
      "required": ["constraint", "name"],
      "type": "object"
    },
    "Column": {
      "additionalProperties": false,
      "description": "Column definition",
      "properties": {
        "check": {
          "$ref": "#/$defs/CheckConstraint",
          "description": "Check constraint for the column"
        },
        "default": {
          "description": "Default value for the column",
          "type": "string"
        },
        "name": {
          "description": "Name of the column",
          "type": "string"
        },
        "nullable": {
          "description": "Indicates if the column is nullable",
          "type": "boolean"
        },
        "pk": {
          "description": "Indicates if the column is part of the primary key",
          "type": "boolean"
        },
        "references": {
          "$ref": "#/$defs/ForeignKeyReference",
          "description": "Foreign key constraint for the column"
        },
        "type": {
          "description": "Postgres type of the column",
          "type": "string"
        },
        "unique": {
          "description": "Indicates if the column values must be unique",
          "type": "boolean"
        },
        "comment": {
          "description": "Postgres comment for the column",
          "type": "string"
        }
      },
      "required": ["name", "type"],
      "type": "object"
    },
    "ForeignKeyReference": {
      "additionalProperties": false,
      "description": "Foreign key reference definition",
      "properties": {
        "column": {
          "description": "Name of the referenced column",
          "type": "string"
        },
        "name": {
          "description": "Name of the foreign key constraint",
          "type": "string"
        },
        "table": {
          "description": "Name of the referenced table",
          "type": "string"
        },
        "on_delete": {
          "description": "On delete behavior of the foreign key constraint",
          "type": "string",
          "enum": ["NO ACTION", "RESTRICT", "CASCADE", "SET NULL", "SET DEFAULT"],
          "default": "NO ACTION"
        }
      },
      "required": ["column", "name", "table"],
      "type": "object"
    },
    "OpAddColumn": {
      "additionalProperties": false,
      "description": "Add column operation",
      "properties": {
        "column": {
          "$ref": "#/$defs/Column",
          "description": "Column to add"
        },
        "table": {
          "description": "Name of the table",
          "type": "string"
        },
        "up": {
          "description": "SQL expression for up migration",
          "type": "string"
        }
      },
      "required": ["column", "table"],
      "type": "object"
    },
    "OpAlterColumn": {
      "additionalProperties": false,
      "description": "Alter column operation",
      "properties": {
        "check": {
          "$ref": "#/$defs/CheckConstraint",
          "description": "Add check constraint to the column"
        },
        "column": {
          "description": "Name of the column",
          "type": "string"
        },
        "down": {
          "description": "SQL expression for down migration",
          "type": "string"
        },
        "name": {
          "description": "New name of the column (for rename column operation)",
          "type": "string"
        },
        "nullable": {
          "description": "Indicates if the column is nullable (for add/remove not null constraint operation)",
          "type": "boolean"
        },
        "references": {
          "$ref": "#/$defs/ForeignKeyReference",
          "description": "Add foreign key constraint to the column"
        },
        "table": {
          "description": "Name of the table",
          "type": "string"
        },
        "type": {
          "description": "New type of the column (for change type operation)",
          "type": "string"
        },
        "unique": {
          "$ref": "#/$defs/UniqueConstraint",
          "description": "Add unique constraint to the column"
        },
        "up": {
          "description": "SQL expression for up migration",
          "type": "string"
        }
      },
      "required": ["table", "column"],
      "oneOf": [
        {
          "required": ["up", "down"],
          "oneOf": [
            { "required": ["check"] },
            { "required": ["type"] },
            { "required": ["nullable"] },
            { "required": ["unique"] },
            { "required": ["references"] }
          ],
          "not": {
            "required": ["name"]
          }
        },
        {
          "required": ["name"],
          "not": {
            "anyOf": [
              { "required": ["up"] },
              { "required": ["down"] },
              { "required": ["check"] },
              { "required": ["type"] },
              { "required": ["nullable"] },
              { "required": ["unique"] },
              { "required": ["references"] }
            ]
          }
        }
      ],
      "type": "object"
    },
    "OpCreateIndex": {
      "additionalProperties": false,
      "description": "Create index operation",
      "properties": {
        "columns": {
          "description": "Names of columns on which to define the index",
          "items": {
            "type": "string"
          },
          "type": "array"
        },
        "name": {
          "description": "Index name",
          "type": "string"
        },
        "table": {
          "description": "Name of table on which to define the index",
          "type": "string"
        }
      },
      "required": ["columns", "name", "table"],
      "type": "object"
    },
    "OpCreateTable": {
      "additionalProperties": false,
      "description": "Create table operation",
      "properties": {
        "columns": {
          "items": {
            "$ref": "#/$defs/Column",
            "description": "Columns to add to the table"
          },
          "type": "array"
        },
        "name": {
          "description": "Name of the table",
          "type": "string"
        },
        "comment": {
          "description": "Postgres comment for the table",
          "type": "string"
        }
      },
      "required": ["columns", "name"],
      "type": "object"
    },
    "OpDropColumn": {
      "additionalProperties": false,
      "description": "Drop column operation",
      "properties": {
        "column": {
          "description": "Name of the column",
          "type": "string"
        },
        "down": {
          "description": "SQL expression for down migration",
          "type": "string"
        },
        "table": {
          "description": "Name of the table",
          "type": "string"
        }
      },
      "required": ["column", "table"],
      "type": "object"
    },
    "OpDropConstraint": {
      "additionalProperties": false,
      "description": "Drop constraint operation",
      "properties": {
        "column": {
          "description": "Name of the column",
          "type": "string"
        },
        "down": {
          "description": "SQL expression for down migration",
          "type": "string"
        },
        "name": {
          "description": "Name of the constraint",
          "type": "string"
        },
        "table": {
          "description": "Name of the table",
          "type": "string"
        },
        "up": {
          "description": "SQL expression for up migration",
          "type": "string"
        }
      },
      "required": ["column", "down", "name", "table", "up"],
      "type": "object"
    },
    "OpDropIndex": {
      "additionalProperties": false,
      "description": "Drop index operation",
      "properties": {
        "name": {
          "description": "Index name",
          "type": "string"
        }
      },
      "required": ["name"],
      "type": "object"
    },
    "OpDropTable": {
      "additionalProperties": false,
      "description": "Drop table operation",
      "properties": {
        "name": {
          "description": "Name of the table",
          "type": "string"
        }
      },
      "required": ["name"],
      "type": "object"
    },
    "OpRawSQL": {
      "additionalProperties": false,
      "description": "Raw SQL operation",
      "properties": {
        "down": {
          "default": "",
          "description": "SQL expression for down migration",
          "type": "string"
        },
        "up": {
          "description": "SQL expression for up migration",
          "type": "string"
        },
        "onComplete": {
          "description": "SQL expression will run on complete step (rather than on start)",
          "type": "boolean",
          "default": false
        }
      },
      "required": ["up"],
      "oneOf": [
        {
          "required": ["down"]
        },
        {
          "required": ["onComplete"]
        },
        {
          "not": {
            "anyOf": [
              {
                "required": ["down"]
              },
              {
                "required": ["onComplete"]
              }
            ]
          }
        }
      ],
      "type": "object"
    },
<<<<<<< HEAD
    "OpRenameColumn": {
      "additionalProperties": false,
      "description": "Rename column operation",
      "properties": {
        "from": {
          "description": "Name of the column",
          "type": "string"
        },
        "to": {
          "description": "New name of the column",
=======
    "OpRenameConstraint": {
      "additionalProperties": false,
      "description": "Rename constraint operation",
      "properties": {
        "from": {
          "description": "Name of the constraint",
          "type": "string"
        },
        "to": {
          "description": "New name of the constraint",
>>>>>>> 3e491516
          "type": "string"
        },
        "table": {
          "description": "Name of the table",
          "type": "string"
        }
      },
      "required": ["from", "to", "table"],
      "type": "object"
    },
<<<<<<< HEAD
    "OpSetUnique": {
      "additionalProperties": false,
      "description": "Set unique operation",
      "properties": {
        "unique": {
          "$ref": "#/$defs/UniqueConstraint",
          "description": "Unique constraint to set"
        },
        "table": {
          "description": "Name of the table",
          "type": "string"
        },
        "column": {
          "description": "Name of the column",
          "type": "string"
        },
        "up": {
          "description": "SQL expression for up migration",
          "type": "string"
        },
        "down": {
          "description": "SQL expression for down migration",
          "type": "string"
        }
      },
      "required": ["unique", "table", "column", "up", "down"],
      "type": "object"
    },
    "OpSetNotNull": {
      "additionalProperties": false,
      "description": "Set not null operation",
      "properties": {
        "table": {
          "description": "Name of the table",
          "type": "string"
        },
        "column": {
          "description": "Name of the column",
          "type": "string"
        },
        "up": {
          "description": "SQL expression for up migration",
          "type": "string"
        },
        "down": {
          "description": "SQL expression for down migration",
          "type": "string"
        }
      },
      "required": ["table", "column", "up", "down"],
      "type": "object"
    },
    "OpDropNotNull": {
      "additionalProperties": false,
      "description": "Drop not null operation",
      "properties": {
        "table": {
          "description": "Name of the table",
          "type": "string"
        },
        "column": {
          "description": "Name of the column",
          "type": "string"
        },
        "up": {
          "description": "SQL expression for up migration",
          "type": "string"
        },
        "down": {
          "description": "SQL expression for down migration",
          "type": "string"
        }
      },
      "required": ["table", "column", "up", "down"],
      "type": "object"
    },
    "OpSetForeignKey": {
      "additionalProperties": false,
      "description": "Set foreign key operation",
      "properties": {
        "table": {
          "description": "Name of the table",
          "type": "string"
        },
        "column": {
          "description": "Name of the column",
          "type": "string"
        },
        "references": {
          "$ref": "#/$defs/ForeignKeyReference",
          "description": "Foreign key reference"
        },
        "up": {
          "description": "SQL expression for up migration",
          "type": "string"
        },
        "down": {
          "description": "SQL expression for down migration",
          "type": "string"
        }
      },
      "required": ["table", "column", "references", "up", "down"],
      "type": "object"
    },
    "OpSetCheckConstraint": {
      "additionalProperties": false,
      "description": "Set check constraint operation",
      "properties": {
        "table": {
          "description": "Name of the table",
          "type": "string"
        },
        "column": {
          "description": "Name of the column",
          "type": "string"
        },
        "check": {
          "$ref": "#/$defs/CheckConstraint",
          "description": "Check constraint"
        },
        "up": {
          "description": "SQL expression for up migration",
          "type": "string"
        },
        "down": {
          "description": "SQL expression for down migration",
          "type": "string"
        }
      },
      "required": ["table", "column", "check", "up", "down"],
      "type": "object"
    },
    "OpChangeType": {
      "additionalProperties": false,
      "description": "Change type operation",
      "properties": {
        "table": {
          "description": "Name of the table",
          "type": "string"
        },
        "column": {
          "description": "Name of the column",
          "type": "string"
        },
        "type": {
          "description": "New type of the column",
          "type": "string"
        },
        "up": {
          "description": "SQL expression for up migration",
          "type": "string"
        },
        "down": {
          "description": "SQL expression for down migration",
          "type": "string"
        }
      },
      "required": ["table", "column", "type", "up", "down"],
      "type": "object"
    },
=======
>>>>>>> 3e491516
    "OpRenameTable": {
      "additionalProperties": false,
      "description": "Rename table operation",
      "properties": {
        "from": {
          "description": "Old name of the table",
          "type": "string"
        },
        "to": {
          "description": "New name of the table",
          "type": "string"
        }
      },
      "required": ["from", "to"],
      "type": "object"
    },
    "OpSetReplicaIdentity": {
      "additionalProperties": false,
      "description": "Set replica identity operation",
      "properties": {
        "identity": {
          "$ref": "#/$defs/ReplicaIdentity",
          "description": "Replica identity to set"
        },
        "table": {
          "description": "Name of the table",
          "type": "string"
        }
      },
      "required": ["identity", "table"],
      "type": "object"
    },
    "PgRollOperation": {
      "anyOf": [
        {
          "type": "object",
          "description": "Add column operation",
          "additionalProperties": false,
          "properties": {
            "add_column": {
              "$ref": "#/$defs/OpAddColumn"
            }
          },
          "required": ["add_column"]
        },
        {
          "type": "object",
          "description": "Alter column operation",
          "additionalProperties": false,
          "properties": {
            "alter_column": {
              "$ref": "#/$defs/OpAlterColumn"
            }
          },
          "required": ["alter_column"]
        },
        {
          "type": "object",
          "description": "Create index operation",
          "additionalProperties": false,
          "properties": {
            "create_index": {
              "$ref": "#/$defs/OpCreateIndex"
            }
          },
          "required": ["create_index"]
        },
        {
          "type": "object",
          "description": "Create table operation",
          "additionalProperties": false,
          "properties": {
            "create_table": {
              "$ref": "#/$defs/OpCreateTable"
            }
          },
          "required": ["create_table"]
        },
        {
          "type": "object",
          "description": "Drop column operation",
          "additionalProperties": false,
          "properties": {
            "drop_column": {
              "$ref": "#/$defs/OpDropColumn"
            }
          },
          "required": ["drop_column"]
        },
        {
          "type": "object",
          "description": "Drop constraint operation",
          "additionalProperties": false,
          "properties": {
            "drop_constraint": {
              "$ref": "#/$defs/OpDropConstraint"
            }
          },
          "required": ["drop_constraint"]
        },
        {
          "type": "object",
          "description": "Rename constraint operation",
          "additionalProperties": false,
          "properties": {
            "rename_constraint": {
              "$ref": "#/$defs/OpRenameConstraint"
            }
          },
          "required": ["rename_constraint"]
        },
        {
          "type": "object",
          "description": "Drop index operation",
          "additionalProperties": false,
          "properties": {
            "drop_index": {
              "$ref": "#/$defs/OpDropIndex"
            }
          },
          "required": ["drop_index"]
        },
        {
          "type": "object",
          "description": "Drop table operation",
          "additionalProperties": false,
          "properties": {
            "drop_table": {
              "$ref": "#/$defs/OpDropTable"
            }
          },
          "required": ["drop_table"]
        },
        {
          "type": "object",
          "description": "Raw SQL operation",
          "additionalProperties": false,
          "properties": {
            "sql": {
              "$ref": "#/$defs/OpRawSQL"
            }
          },
          "required": ["sql"]
        },
        {
          "type": "object",
          "description": "Rename table operation",
          "additionalProperties": false,
          "properties": {
            "rename_table": {
              "$ref": "#/$defs/OpRenameTable"
            }
          },
          "required": ["rename_table"]
        },
        {
          "type": "object",
          "description": "Set replica identity operation",
          "additionalProperties": false,
          "properties": {
            "set_replica_identity": {
              "$ref": "#/$defs/OpSetReplicaIdentity"
            }
          },
          "required": ["set_replica_identity"]
        }
      ]
    },
    "PgRollOperations": {
      "items": {
        "$ref": "#/$defs/PgRollOperation"
      },
      "type": "array"
    },
    "PgRollMigration": {
      "additionalProperties": false,
      "description": "PgRoll migration definition",
      "properties": {
        "name": {
          "description": "Name of the migration",
          "type": "string"
        },
        "operations": {
          "$ref": "#/$defs/PgRollOperations"
        }
      },
      "required": ["operations"],
      "type": "object"
    },
    "ReplicaIdentity": {
      "additionalProperties": false,
      "description": "Replica identity definition",
      "properties": {
        "index": {
          "description": "Name of the index to use as replica identity",
          "type": "string"
        },
        "type": {
          "description": "Type of replica identity",
          "type": "string"
        }
      },
      "required": ["index", "type"],
      "type": "object"
    },
    "UniqueConstraint": {
      "additionalProperties": false,
      "description": "Unique constraint definition",
      "properties": {
        "name": {
          "description": "Name of unique constraint",
          "type": "string"
        }
      },
      "required": ["name"],
      "type": "object"
    }
  }
}<|MERGE_RESOLUTION|>--- conflicted
+++ resolved
@@ -348,7 +348,6 @@
       ],
       "type": "object"
     },
-<<<<<<< HEAD
     "OpRenameColumn": {
       "additionalProperties": false,
       "description": "Rename column operation",
@@ -359,7 +358,16 @@
         },
         "to": {
           "description": "New name of the column",
-=======
+          "type": "string"
+        },
+        "table": {
+          "description": "Name of the table",
+          "type": "string"
+        }
+      },
+      "required": ["from", "to", "table"],
+      "type": "object"
+    },
     "OpRenameConstraint": {
       "additionalProperties": false,
       "description": "Rename constraint operation",
@@ -370,7 +378,6 @@
         },
         "to": {
           "description": "New name of the constraint",
->>>>>>> 3e491516
           "type": "string"
         },
         "table": {
@@ -381,7 +388,6 @@
       "required": ["from", "to", "table"],
       "type": "object"
     },
-<<<<<<< HEAD
     "OpSetUnique": {
       "additionalProperties": false,
       "description": "Set unique operation",
@@ -542,8 +548,6 @@
       "required": ["table", "column", "type", "up", "down"],
       "type": "object"
     },
-=======
->>>>>>> 3e491516
     "OpRenameTable": {
       "additionalProperties": false,
       "description": "Rename table operation",
