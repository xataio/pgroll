package migrations

import (
	"bytes"
	"encoding/json"
	"fmt"
	"io"
	"os"
)

type OpName string

const (
<<<<<<< HEAD
	OpNameCreateTable OpName = "create_table"
	OpNameRenameTable OpName = "rename_table"
	OpNameAddColumn   OpName = "add_column"
	OpRawSQLName      OpName = "sql"
=======
	OpNameCreateTable  OpName = "create_table"
	OpNameRenameTable  OpName = "rename_table"
	OpNameDropTable    OpName = "drop_table"
	OpNameAddColumn    OpName = "add_column"
	OpNameDropColumn   OpName = "drop_column"
	OpNameCreateIndex  OpName = "create_index"
	OpNameDropIndex    OpName = "drop_index"
	OpNameRenameColumn OpName = "rename_column"
	OpNameSetUnique    OpName = "set_unique"
>>>>>>> 813f95fe
)

func TemporaryName(name string) string {
	return "_pgroll_new_" + name
}

func ReadMigrationFile(file string) (*Migration, error) {
	// read operations from file
	jsonFile, err := os.Open(file)
	if err != nil {
		return nil, err
	}
	defer jsonFile.Close()

	// read our opened xmlFile as a byte array.
	byteValue, err := io.ReadAll(jsonFile)
	if err != nil {
		return nil, err
	}

	mig := Migration{}
	err = json.Unmarshal(byteValue, &mig)
	if err != nil {
		return nil, err
	}

	return &mig, nil
}

// UnmarshalJSON deserializes the list of operations from a JSON array.
func (v *Operations) UnmarshalJSON(data []byte) error {
	var tmp []map[string]json.RawMessage
	if err := json.Unmarshal(data, &tmp); err != nil {
		return nil
	}

	if len(tmp) == 0 {
		*v = Operations{}
		return nil
	}

	ops := make([]Operation, len(tmp))
	for i, opObj := range tmp {
		var opName OpName
		var logBody json.RawMessage
		if len(opObj) != 1 {
			return fmt.Errorf("invalid migration: %v", opObj)
		}
		for k, v := range opObj {
			opName = OpName(k)
			logBody = v
		}

		var item Operation
		switch opName {
		case OpNameCreateTable:
			item = &OpCreateTable{}

		case OpNameRenameTable:
			item = &OpRenameTable{}

		case OpNameDropTable:
			item = &OpDropTable{}

		case OpNameAddColumn:
			item = &OpAddColumn{}

<<<<<<< HEAD
		case OpRawSQLName:
			item = &OpRawSQL{}
=======
		case OpNameDropColumn:
			item = &OpDropColumn{}

		case OpNameRenameColumn:
			item = &OpRenameColumn{}

		case OpNameCreateIndex:
			item = &OpCreateIndex{}

		case OpNameDropIndex:
			item = &OpDropIndex{}

		case OpNameSetUnique:
			item = &OpSetUnique{}
>>>>>>> 813f95fe

		default:
			return fmt.Errorf("unknown migration type: %v", opName)
		}

		if err := json.Unmarshal(logBody, item); err != nil {
			return fmt.Errorf("decode migration [%v]: %w", opName, err)
		}

		ops[i] = item
	}

	*v = ops
	return nil
}

// MarshalJSON serializes the list of operations into a JSON array.
func (v Operations) MarshalJSON() ([]byte, error) {
	if len(v) == 0 {
		return []byte(`[]`), nil
	}

	var buf bytes.Buffer
	buf.WriteByte('[')

	enc := json.NewEncoder(&buf)
	for i, op := range v {
		if i != 0 {
			buf.WriteByte(',')
		}

		var opName OpName
		switch op.(type) {
		case *OpCreateTable:
			opName = OpNameCreateTable

		case *OpRenameTable:
			opName = OpNameRenameTable

		case *OpDropTable:
			opName = OpNameDropTable

		case *OpAddColumn:
			opName = OpNameAddColumn

<<<<<<< HEAD
		case *OpRawSQL:
			opName = OpRawSQLName
=======
		case *OpDropColumn:
			opName = OpNameDropColumn

		case *OpRenameColumn:
			opName = OpNameRenameColumn

		case *OpCreateIndex:
			opName = OpNameCreateIndex

		case *OpDropIndex:
			opName = OpNameDropIndex

		case *OpSetUnique:
			opName = OpNameSetUnique
>>>>>>> 813f95fe

		default:
			panic(fmt.Errorf("unknown operation for %T", op))
		}

		buf.WriteString(`{"`)
		buf.WriteString(string(opName))
		buf.WriteString(`":`)
		if err := enc.Encode(op); err != nil {
			return nil, fmt.Errorf("unable to encode op [%v]: %w", i, err)
		}
		buf.WriteByte('}')
	}
	buf.WriteByte(']')
	return buf.Bytes(), nil
}<|MERGE_RESOLUTION|>--- conflicted
+++ resolved
@@ -11,12 +11,6 @@
 type OpName string
 
 const (
-<<<<<<< HEAD
-	OpNameCreateTable OpName = "create_table"
-	OpNameRenameTable OpName = "rename_table"
-	OpNameAddColumn   OpName = "add_column"
-	OpRawSQLName      OpName = "sql"
-=======
 	OpNameCreateTable  OpName = "create_table"
 	OpNameRenameTable  OpName = "rename_table"
 	OpNameDropTable    OpName = "drop_table"
@@ -26,7 +20,7 @@
 	OpNameDropIndex    OpName = "drop_index"
 	OpNameRenameColumn OpName = "rename_column"
 	OpNameSetUnique    OpName = "set_unique"
->>>>>>> 813f95fe
+	OpRawSQLName       OpName = "sql"
 )
 
 func TemporaryName(name string) string {
@@ -94,10 +88,6 @@
 		case OpNameAddColumn:
 			item = &OpAddColumn{}
 
-<<<<<<< HEAD
-		case OpRawSQLName:
-			item = &OpRawSQL{}
-=======
 		case OpNameDropColumn:
 			item = &OpDropColumn{}
 
@@ -112,7 +102,9 @@
 
 		case OpNameSetUnique:
 			item = &OpSetUnique{}
->>>>>>> 813f95fe
+
+		case OpRawSQLName:
+			item = &OpRawSQL{}
 
 		default:
 			return fmt.Errorf("unknown migration type: %v", opName)
@@ -158,10 +150,6 @@
 		case *OpAddColumn:
 			opName = OpNameAddColumn
 
-<<<<<<< HEAD
-		case *OpRawSQL:
-			opName = OpRawSQLName
-=======
 		case *OpDropColumn:
 			opName = OpNameDropColumn
 
@@ -176,7 +164,8 @@
 
 		case *OpSetUnique:
 			opName = OpNameSetUnique
->>>>>>> 813f95fe
+		case *OpRawSQL:
+			opName = OpRawSQLName
 
 		default:
 			panic(fmt.Errorf("unknown operation for %T", op))
