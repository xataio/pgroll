package migrations

import (
	"bytes"
	"encoding/json"
	"fmt"
	"io"
	"os"
)

type OpName string

const (
	OpNameCreateTable  OpName = "create_table"
	OpNameRenameTable  OpName = "rename_table"
	OpNameDropTable    OpName = "drop_table"
	OpNameAddColumn    OpName = "add_column"
	OpNameDropColumn   OpName = "drop_column"
	OpNameCreateIndex  OpName = "create_index"
	OpNameDropIndex    OpName = "drop_index"
	OpNameRenameColumn OpName = "rename_column"
	OpNameSetUnique    OpName = "set_unique"
<<<<<<< HEAD
	OpRawSQLName       OpName = "sql"
=======
	OpNameSetNotNull   OpName = "set_not_null"
>>>>>>> ff12b449
)

func TemporaryName(name string) string {
	return "_pgroll_new_" + name
}

func ReadMigrationFile(file string) (*Migration, error) {
	// read operations from file
	jsonFile, err := os.Open(file)
	if err != nil {
		return nil, err
	}
	defer jsonFile.Close()

	// read our opened xmlFile as a byte array.
	byteValue, err := io.ReadAll(jsonFile)
	if err != nil {
		return nil, err
	}

	mig := Migration{}
	err = json.Unmarshal(byteValue, &mig)
	if err != nil {
		return nil, err
	}

	return &mig, nil
}

// UnmarshalJSON deserializes the list of operations from a JSON array.
func (v *Operations) UnmarshalJSON(data []byte) error {
	var tmp []map[string]json.RawMessage
	if err := json.Unmarshal(data, &tmp); err != nil {
		return nil
	}

	if len(tmp) == 0 {
		*v = Operations{}
		return nil
	}

	ops := make([]Operation, len(tmp))
	for i, opObj := range tmp {
		var opName OpName
		var logBody json.RawMessage
		if len(opObj) != 1 {
			return fmt.Errorf("invalid migration: %v", opObj)
		}
		for k, v := range opObj {
			opName = OpName(k)
			logBody = v
		}

		var item Operation
		switch opName {
		case OpNameCreateTable:
			item = &OpCreateTable{}

		case OpNameRenameTable:
			item = &OpRenameTable{}

		case OpNameDropTable:
			item = &OpDropTable{}

		case OpNameAddColumn:
			item = &OpAddColumn{}

		case OpNameDropColumn:
			item = &OpDropColumn{}

		case OpNameRenameColumn:
			item = &OpRenameColumn{}

		case OpNameCreateIndex:
			item = &OpCreateIndex{}

		case OpNameDropIndex:
			item = &OpDropIndex{}

		case OpNameSetUnique:
			item = &OpSetUnique{}

<<<<<<< HEAD
		case OpRawSQLName:
			item = &OpRawSQL{}
=======
		case OpNameSetNotNull:
			item = &OpSetNotNull{}
>>>>>>> ff12b449

		default:
			return fmt.Errorf("unknown migration type: %v", opName)
		}

		if err := json.Unmarshal(logBody, item); err != nil {
			return fmt.Errorf("decode migration [%v]: %w", opName, err)
		}

		ops[i] = item
	}

	*v = ops
	return nil
}

// MarshalJSON serializes the list of operations into a JSON array.
func (v Operations) MarshalJSON() ([]byte, error) {
	if len(v) == 0 {
		return []byte(`[]`), nil
	}

	var buf bytes.Buffer
	buf.WriteByte('[')

	enc := json.NewEncoder(&buf)
	for i, op := range v {
		if i != 0 {
			buf.WriteByte(',')
		}

		buf.WriteString(`{"`)
		buf.WriteString(string(OperationName(op)))
		buf.WriteString(`":`)
		if err := enc.Encode(op); err != nil {
			return nil, fmt.Errorf("unable to encode op [%v]: %w", i, err)
		}
		buf.WriteByte('}')
	}
	buf.WriteByte(']')
	return buf.Bytes(), nil
}

func OperationName(op Operation) OpName {
	switch op.(type) {
	case *OpCreateTable:
		return OpNameCreateTable

	case *OpRenameTable:
		return OpNameRenameTable

	case *OpDropTable:
		return OpNameDropTable

	case *OpAddColumn:
		return OpNameAddColumn

	case *OpDropColumn:
		return OpNameDropColumn

	case *OpRenameColumn:
		return OpNameRenameColumn

	case *OpCreateIndex:
		return OpNameCreateIndex

	case *OpDropIndex:
		return OpNameDropIndex

<<<<<<< HEAD
	case *OpSetUnique:
		return OpNameSetUnique

	case *OpRawSQL:
		return OpRawSQLName
=======
		case *OpSetNotNull:
			opName = OpNameSetNotNull

		default:
			panic(fmt.Errorf("unknown operation for %T", op))
		}
>>>>>>> ff12b449

	}

	panic(fmt.Errorf("unknown operation for %T", op))
}<|MERGE_RESOLUTION|>--- conflicted
+++ resolved
@@ -20,11 +20,8 @@
 	OpNameDropIndex    OpName = "drop_index"
 	OpNameRenameColumn OpName = "rename_column"
 	OpNameSetUnique    OpName = "set_unique"
-<<<<<<< HEAD
+	OpNameSetNotNull   OpName = "set_not_null"
 	OpRawSQLName       OpName = "sql"
-=======
-	OpNameSetNotNull   OpName = "set_not_null"
->>>>>>> ff12b449
 )
 
 func TemporaryName(name string) string {
@@ -107,13 +104,11 @@
 		case OpNameSetUnique:
 			item = &OpSetUnique{}
 
-<<<<<<< HEAD
+		case OpNameSetNotNull:
+			item = &OpSetNotNull{}
+
 		case OpRawSQLName:
 			item = &OpRawSQL{}
-=======
-		case OpNameSetNotNull:
-			item = &OpSetNotNull{}
->>>>>>> ff12b449
 
 		default:
 			return fmt.Errorf("unknown migration type: %v", opName)
@@ -183,20 +178,14 @@
 	case *OpDropIndex:
 		return OpNameDropIndex
 
-<<<<<<< HEAD
 	case *OpSetUnique:
 		return OpNameSetUnique
 
+	case *OpSetNotNull:
+		return OpNameSetNotNull
+
 	case *OpRawSQL:
 		return OpRawSQLName
-=======
-		case *OpSetNotNull:
-			opName = OpNameSetNotNull
-
-		default:
-			panic(fmt.Errorf("unknown operation for %T", op))
-		}
->>>>>>> ff12b449
 
 	}
 
