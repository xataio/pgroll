--- conflicted
+++ resolved
@@ -171,11 +171,7 @@
 				return FieldRequiredError{Name: "references"}
 			}
 			if len(c.References.OnDeleteSetColumns) != 0 {
-<<<<<<< HEAD
-				if c.References.OnDelete != ForeignKeyOnDeleteSETDEFAULT && c.References.OnDelete != ForeignKeyOnDeleteSETNULL {
-=======
 				if c.References.OnDelete != ForeignKeyActionSETDEFAULT && c.References.OnDelete != ForeignKeyActionSETNULL {
->>>>>>> 9ebb691c
 					return UnexpectedOnDeleteSetColumnError{
 						Name: o.Name,
 					}
@@ -386,24 +382,15 @@
 	return constraint
 }
 
-<<<<<<< HEAD
-func (w *ConstraintSQLWriter) WriteForeignKey(referencedTable string, referencedColumns []string, onDelete, onUpdate ForeignKeyOnDelete, setColumns []string, matchTypeStr ForeignKeyMatchType) string {
-	onDeleteAction := string(ForeignKeyOnDeleteNOACTION)
-=======
-func (w *ConstraintSQLWriter) WriteForeignKey(referencedTable string, referencedColumns []string, onDelete, onUpdate ForeignKeyAction, setColumns []string) string {
+func (w *ConstraintSQLWriter) WriteForeignKey(referencedTable string, referencedColumns []string, onDelete, onUpdate ForeignKeyAction, setColumns []string, matchTypeStr ForeignKeyMatchType) string {
 	onDeleteAction := string(ForeignKeyActionNOACTION)
->>>>>>> 9ebb691c
 	if onDelete != "" {
 		onDeleteAction = strings.ToUpper(string(onDelete))
 		if len(setColumns) != 0 {
 			onDeleteAction += " (" + strings.Join(quoteColumnNames(setColumns), ", ") + ")"
 		}
 	}
-<<<<<<< HEAD
-	onUpdateAction := string(ForeignKeyOnDeleteNOACTION)
-=======
 	onUpdateAction := string(ForeignKeyActionNOACTION)
->>>>>>> 9ebb691c
 	if onUpdate != "" {
 		onUpdateAction = strings.ToUpper(string(onUpdate))
 	}
