--- conflicted
+++ resolved
@@ -197,11 +197,8 @@
 		Name:              o.Name,
 		Columns:           columns,
 		UniqueConstraints: uniqueConstraints,
-<<<<<<< HEAD
 		CheckConstraints:  checkConstraints,
-=======
 		PrimaryKey:        primaryKey,
->>>>>>> 9a37ea82
 	})
 
 	return s
