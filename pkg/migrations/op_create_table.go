--- conflicted
+++ resolved
@@ -382,11 +382,7 @@
 	return constraint
 }
 
-<<<<<<< HEAD
-func (w *ConstraintSQLWriter) WriteForeignKey(referencedTable string, referencedColumns []string, onDelete, onUpdate ForeignKeyAction, setColumns []string, matchTypeStr ForeignKeyMatchType) string {
-=======
 func (w *ConstraintSQLWriter) WriteForeignKey(referencedTable string, referencedColumns []string, onDelete, onUpdate ForeignKeyAction, setColumns []string, matchType ForeignKeyMatchType) string {
->>>>>>> 09e2fd4b
 	onDeleteAction := string(ForeignKeyActionNOACTION)
 	if onDelete != "" {
 		onDeleteAction = strings.ToUpper(string(onDelete))
@@ -398,30 +394,15 @@
 	if onUpdate != "" {
 		onUpdateAction = strings.ToUpper(string(onUpdate))
 	}
-<<<<<<< HEAD
-	matchType := string(ForeignKeyMatchTypeSIMPLE)
-	if matchTypeStr != "" {
-		matchType = strings.ToUpper(string(matchTypeStr))
-=======
 	matchTypeStr := string(ForeignKeyMatchTypeSIMPLE)
 	if matchType != "" {
 		matchTypeStr = strings.ToUpper(string(matchType))
->>>>>>> 09e2fd4b
 	}
 
 	constraint := ""
 	if w.Name != "" {
 		constraint += fmt.Sprintf("CONSTRAINT %s ", pq.QuoteIdentifier(w.Name))
 	}
-	if len(w.Columns) != 0 {
-		constraint += fmt.Sprintf("FOREIGN KEY (%s) ", strings.Join(quoteColumnNames(w.Columns), ", "))
-	}
-<<<<<<< HEAD
-	constraint += fmt.Sprintf("REFERENCES %s (%s) MATCH %s ON DELETE %s ON UPDATE %s",
-		pq.QuoteIdentifier(referencedTable),
-		strings.Join(quoteColumnNames(referencedColumns), ", "),
-		matchType,
-=======
 	// in case of in line foreign key constraint, columns are already included in the column definition
 	if len(w.Columns) != 0 {
 		constraint += fmt.Sprintf("FOREIGN KEY (%s) ", strings.Join(quoteColumnNames(w.Columns), ", "))
@@ -430,16 +411,11 @@
 		pq.QuoteIdentifier(referencedTable),
 		strings.Join(quoteColumnNames(referencedColumns), ", "),
 		matchTypeStr,
->>>>>>> 09e2fd4b
 		onDeleteAction,
 		onUpdateAction,
 	)
 	constraint += w.addDeferrable()
-<<<<<<< HEAD
 	constraint += w.skipValidation()
-=======
-	constraint += w.addNotValid()
->>>>>>> 09e2fd4b
 	return constraint
 }
 
@@ -489,11 +465,7 @@
 	return deferrable
 }
 
-<<<<<<< HEAD
 func (w *ConstraintSQLWriter) skipValidation() string {
-=======
-func (w *ConstraintSQLWriter) addNotValid() string {
->>>>>>> 09e2fd4b
 	if w.SkipValidation {
 		return " NOT VALID"
 	}
