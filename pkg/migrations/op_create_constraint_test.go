// SPDX-License-Identifier: Apache-2.0

package migrations_test

import (
	"database/sql"
	"strings"
	"testing"

	"github.com/stretchr/testify/assert"

	"github.com/xataio/pgroll/internal/testutils"
	"github.com/xataio/pgroll/pkg/migrations"
)

func TestCreateConstraint(t *testing.T) {
	t.Parallel()

	invalidName := strings.Repeat("x", 64)
	ExecuteTests(t, TestCases{
		{
			name: "create unique constraint on single column",
			migrations: []migrations.Migration{
				{
					Name: "01_add_table",
					Operations: migrations.Operations{
						&migrations.OpCreateTable{
							Name: "users",
							Columns: []migrations.Column{
								{
									Name: "id",
									Type: "serial",
									Pk:   ptr(true),
								},
								{
									Name:     "name",
									Type:     "varchar(255)",
									Nullable: ptr(false),
								},
							},
						},
					},
				},
				{
					Name: "02_create_constraint",
					Operations: migrations.Operations{
						&migrations.OpCreateConstraint{
							Name:    "unique_name",
							Table:   "users",
							Type:    "unique",
							Columns: []string{"name"},
							Up: map[string]string{
								"name": "name || random()",
							},
							Down: map[string]string{
								"name": "name",
							},
						},
					},
				},
			},
			afterStart: func(t *testing.T, db *sql.DB, schema string) {
				// The index has been created on the underlying table.
				IndexMustExist(t, db, schema, "users", "unique_name")

				// Inserting values into the old schema that violate uniqueness should succeed.
				MustInsert(t, db, schema, "01_add_table", "users", map[string]string{
					"name": "alice",
				})
				MustInsert(t, db, schema, "01_add_table", "users", map[string]string{
					"name": "alice",
				})

				// Inserting values into the new schema that violate uniqueness should fail.
				MustInsert(t, db, schema, "02_create_constraint", "users", map[string]string{
					"name": "bob",
				})
				MustNotInsert(t, db, schema, "02_create_constraint", "users", map[string]string{
					"name": "bob",
				}, testutils.UniqueViolationErrorCode)
			},
			afterRollback: func(t *testing.T, db *sql.DB, schema string) {
				// The index has been dropped from the the underlying table.
				IndexMustNotExist(t, db, schema, "users", "uniue_name")

				// Functions, triggers and temporary columns are dropped.
				tableCleanedUp(t, db, schema, "users", "name")
			},
			afterComplete: func(t *testing.T, db *sql.DB, schema string) {
				// Functions, triggers and temporary columns are dropped.
				tableCleanedUp(t, db, schema, "users", "name")

				// Inserting values into the new schema that violate uniqueness should fail.
				MustInsert(t, db, schema, "02_create_constraint", "users", map[string]string{
					"name": "carol",
				})
				MustNotInsert(t, db, schema, "02_create_constraint", "users", map[string]string{
					"name": "carol",
				}, testutils.UniqueViolationErrorCode)
			},
		},
		{
			name: "create check constraint on single column",
			migrations: []migrations.Migration{
				{
					Name: "01_add_table",
					Operations: migrations.Operations{
						&migrations.OpCreateTable{
							Name: "users",
							Columns: []migrations.Column{
								{
									Name: "id",
									Type: "serial",
									Pk:   ptr(true),
								},
								{
									Name:     "name",
									Type:     "varchar(255)",
									Nullable: ptr(false),
								},
							},
						},
					},
				},
				{
					Name: "02_create_constraint",
					Operations: migrations.Operations{
						&migrations.OpCreateConstraint{
							Name:    "name_letters",
							Table:   "users",
							Type:    "check",
							Check:   ptr("name ~ '^[a-zA-Z]+$'"),
							Columns: []string{"name"},
							Up: map[string]string{
								"name": "regexp_replace(name, '\\d+', '', 'g')",
							},
							Down: map[string]string{
								"name": "name",
							},
						},
					},
				},
			},
			afterStart: func(t *testing.T, db *sql.DB, schema string) {
				// The new (temporary) column should exist on the underlying table.
				ColumnMustExist(t, db, schema, "users", migrations.TemporaryName("name"))
				// The check constraint exists on the new table.
				CheckConstraintMustExist(t, db, schema, "users", "name_letters")
				// Inserting values into the old schema that violate the check constraint must succeed.
				MustInsert(t, db, schema, "01_add_table", "users", map[string]string{
					"name": "alice11",
				})

				// Inserting values into the new schema that violate the check constraint should fail.
				MustInsert(t, db, schema, "02_create_constraint", "users", map[string]string{
					"name": "bob",
				})
				MustNotInsert(t, db, schema, "02_create_constraint", "users", map[string]string{
					"name": "bob2",
				}, testutils.CheckViolationErrorCode)
			},
			afterRollback: func(t *testing.T, db *sql.DB, schema string) {
				// Functions, triggers and temporary columns are dropped.
				tableCleanedUp(t, db, schema, "users", "name")
			},
			afterComplete: func(t *testing.T, db *sql.DB, schema string) {
				// Functions, triggers and temporary columns are dropped.
				tableCleanedUp(t, db, schema, "users", "name")

				// Inserting values into the new schema that violate the check constraint should fail.
				MustNotInsert(t, db, schema, "02_create_constraint", "users", map[string]string{
					"name": "carol0",
				}, testutils.CheckViolationErrorCode)
			},
		},
		{
			name: "create unique constraint on multiple columns",
			migrations: []migrations.Migration{
				{
					Name: "01_add_table",
					Operations: migrations.Operations{
						&migrations.OpCreateTable{
							Name: "users",
							Columns: []migrations.Column{
								{
									Name: "id",
									Type: "serial",
									Pk:   ptr(true),
								},
								{
									Name:     "name",
									Type:     "varchar(255)",
									Nullable: ptr(false),
								},
								{
									Name:     "email",
									Type:     "varchar(255)",
									Nullable: ptr(false),
								},
							},
						},
					},
				},
				{
					Name: "02_create_constraint",
					Operations: migrations.Operations{
						&migrations.OpCreateConstraint{
							Name:    "unique_name_email",
							Table:   "users",
							Type:    "unique",
							Columns: []string{"name", "email"},
							Up: map[string]string{
								"name":  "name || random()",
								"email": "email || random()",
							},
							Down: map[string]string{
								"name":  "name",
								"email": "email",
							},
						},
					},
				},
			},
			afterStart: func(t *testing.T, db *sql.DB, schema string) {
				// The index has been created on the underlying table.
				IndexMustExist(t, db, schema, "users", "unique_name_email")

				// Inserting values into the old schema that violate uniqueness should succeed.
				MustInsert(t, db, schema, "01_add_table", "users", map[string]string{
					"name":  "alice",
					"email": "alice@alice.me",
				})
				MustInsert(t, db, schema, "01_add_table", "users", map[string]string{
					"name":  "alice",
					"email": "alice@alice.me",
				})

				// Inserting values into the new schema that violate uniqueness should fail.
				MustInsert(t, db, schema, "02_create_constraint", "users", map[string]string{
					"name":  "bob",
					"email": "bob@bob.me",
				})
				MustNotInsert(t, db, schema, "02_create_constraint", "users", map[string]string{
					"name":  "bob",
					"email": "bob@bob.me",
				}, testutils.UniqueViolationErrorCode)
			},
			afterRollback: func(t *testing.T, db *sql.DB, schema string) {
				// The index has been dropped from the the underlying table.
				IndexMustNotExist(t, db, schema, "users", "unique_name_email")

				// Functions, triggers and temporary columns are dropped.
				tableCleanedUp(t, db, schema, "users", "name")
				tableCleanedUp(t, db, schema, "users", "email")
			},
			afterComplete: func(t *testing.T, db *sql.DB, schema string) {
				// Complete is a no-op.
			},
		},
		{
			name: "create check constraint on multiple columns",
			migrations: []migrations.Migration{
				{
					Name: "01_add_table",
					Operations: migrations.Operations{
						&migrations.OpCreateTable{
							Name: "users",
							Columns: []migrations.Column{
								{
									Name: "id",
									Type: "serial",
									Pk:   ptr(true),
								},
								{
									Name:     "name",
									Type:     "varchar(255)",
									Nullable: ptr(false),
								},
								{
									Name:     "email",
									Type:     "varchar(255)",
									Nullable: ptr(false),
								},
							},
						},
					},
				},
				{
					Name: "02_create_constraint",
					Operations: migrations.Operations{
						&migrations.OpCreateConstraint{
							Name:    "check_name_email",
							Table:   "users",
							Type:    "check",
							Check:   ptr("name != email"),
							Columns: []string{"name", "email"},
							Up: map[string]string{
								"name":  "name",
<<<<<<< HEAD
								"email": "SELECT CASE WHEN email ~ '@' THEN email ELSE email || '@example.com' END",
							}),
							Down: migrations.OpCreateConstraintDown(map[string]string{
=======
								"email": "(SELECT CASE WHEN email ~ '@' THEN email ELSE email || '@example.com' END)",
							},
							Down: map[string]string{
>>>>>>> 7bc6eb8f
								"name":  "name",
								"email": "email",
							},
						},
					},
				},
			},
			afterStart: func(t *testing.T, db *sql.DB, schema string) {
				// The new (temporary) column should exist on the underlying table.
				ColumnMustExist(t, db, schema, "users", migrations.TemporaryName("name"))
				// The new (temporary) column should exist on the underlying table.
				ColumnMustExist(t, db, schema, "users", migrations.TemporaryName("email"))
				// The check constraint exists on the new table.
				CheckConstraintMustExist(t, db, schema, "users", "check_name_email")

				// Inserting values into the old schema that the violate the check constraint must succeed.
				MustInsert(t, db, schema, "01_add_table", "users", map[string]string{
					"name":  "alice",
					"email": "alice",
				})

				// Inserting values into the new schema that meet the check constraint should succeed.
				MustInsert(t, db, schema, "02_create_constraint", "users", map[string]string{
					"name":  "bob",
					"email": "bob@bob.me",
				})
				MustNotInsert(t, db, schema, "02_create_constraint", "users", map[string]string{
					"name":  "bob",
					"email": "bob",
				}, testutils.CheckViolationErrorCode)
			},
			afterRollback: func(t *testing.T, db *sql.DB, schema string) {
				// The check constraint must not exists on the table.
				CheckConstraintMustNotExist(t, db, schema, "users", "check_name_email")
				// Functions, triggers and temporary columns are dropped.
				tableCleanedUp(t, db, schema, "users", "name")
				tableCleanedUp(t, db, schema, "users", "email")
			},
			afterComplete: func(t *testing.T, db *sql.DB, schema string) {
				// Functions, triggers and temporary columns are dropped.
				tableCleanedUp(t, db, schema, "users", "name")
				tableCleanedUp(t, db, schema, "users", "email")

				// Inserting values into the new schema that the violate the check constraint must fail.
				MustNotInsert(t, db, schema, "02_create_constraint", "users", map[string]string{
					"name":  "carol",
					"email": "carol",
				}, testutils.CheckViolationErrorCode)

				rows := MustSelect(t, db, schema, "02_create_constraint", "users")
				assert.Equal(t, []map[string]any{
					{"id": 1, "name": "alice", "email": "alice@example.com"},
					{"id": 2, "name": "bob", "email": "bob@bob.me"},
				}, rows)
			},
		},
		{
			name: "create foreign key constraint on multiple columns",
			migrations: []migrations.Migration{
				{
					Name: "01_add_tables",
					Operations: migrations.Operations{
						&migrations.OpCreateTable{
							Name: "users",
							Columns: []migrations.Column{
								{
									Name: "id",
									Type: "serial",
									Pk:   ptr(true),
								},
								{
									Name: "zip",
									Type: "integer",
									Pk:   ptr(true),
								},
								{
									Name:     "name",
									Type:     "varchar(255)",
									Nullable: ptr(false),
								},
								{
									Name:     "email",
									Type:     "varchar(255)",
									Nullable: ptr(false),
								},
							},
						},
						&migrations.OpCreateTable{
							Name: "reports",
							Columns: []migrations.Column{
								{
									Name: "id",
									Type: "serial",
									Pk:   ptr(true),
								},
								{
									Name:     "users_id",
									Type:     "integer",
									Nullable: ptr(true),
								},
								{
									Name:     "users_zip",
									Type:     "integer",
									Nullable: ptr(true),
								},
								{
									Name:     "description",
									Type:     "varchar(255)",
									Nullable: ptr(false),
								},
							},
						},
					},
				},
				{
					Name: "02_create_constraint",
					Operations: migrations.Operations{
						&migrations.OpCreateConstraint{
							Name:    "fk_users",
							Table:   "reports",
							Type:    "foreign_key",
							Columns: []string{"users_id", "users_zip"},
							References: &migrations.OpCreateConstraintReferences{
								Table:   "users",
								Columns: []string{"id", "zip"},
							},
							Up: map[string]string{
								"users_id":  "1",
								"users_zip": "12345",
							},
							Down: map[string]string{
								"users_id":  "users_id",
								"users_zip": "users_zip",
							},
						},
					},
				},
			},
			afterStart: func(t *testing.T, db *sql.DB, schema string) {
				// The new (temporary) column should exist on the underlying table.
				ColumnMustExist(t, db, schema, "reports", migrations.TemporaryName("users_id"))
				// The new (temporary) column should exist on the underlying table.
				ColumnMustExist(t, db, schema, "reports", migrations.TemporaryName("users_zip"))
				// A temporary FK constraint has been created on the temporary column
				NotValidatedForeignKeyMustExist(t, db, schema, "reports", "fk_users")

				// Insert values to refer to.
				MustInsert(t, db, schema, "01_add_tables", "users", map[string]string{
					"name":  "alice",
					"email": "alice@example.com",
					"zip":   "12345",
				})

				// Inserting values into the old schema that the violate the fk constraint must succeed.
				MustInsert(t, db, schema, "01_add_tables", "reports", map[string]string{
					"description": "random report",
				})

				// Inserting values into the new schema that meet the FK constraint should succeed.
				MustInsert(t, db, schema, "02_create_constraint", "reports", map[string]string{
					"description": "alice report",
					"users_id":    "1",
					"users_zip":   "12345",
				})
				// Inserting data into the new `reports` view with an invalid user reference fails.
				MustNotInsert(t, db, schema, "02_create_constraint", "reports", map[string]string{
					"description": "no one report",
					"users_id":    "100",
					"users_zip":   "100",
				}, testutils.FKViolationErrorCode)
			},
			afterRollback: func(t *testing.T, db *sql.DB, schema string) {
				// The check constraint must not exists on the table.
				CheckConstraintMustNotExist(t, db, schema, "reports", "fk_users")
				// Functions, triggers and temporary columns are dropped.
				tableCleanedUp(t, db, schema, "reports", "users_id")
				tableCleanedUp(t, db, schema, "reports", "users_zip")
			},
			afterComplete: func(t *testing.T, db *sql.DB, schema string) {
				// Functions, triggers and temporary columns are dropped.
				tableCleanedUp(t, db, schema, "reports", "users_id")
				tableCleanedUp(t, db, schema, "reports", "users_zip")

				// Inserting values into the new schema that the violate the check constraint must fail.
				MustNotInsert(t, db, schema, "02_create_constraint", "reports", map[string]string{
					"description": "no one report",
					"users_id":    "100",
					"users_zip":   "100",
				}, testutils.FKViolationErrorCode)

				rows := MustSelect(t, db, schema, "02_create_constraint", "reports")
				assert.Equal(t, []map[string]any{
					{"id": 1, "description": "random report", "users_id": 1, "users_zip": 12345},
					{"id": 2, "description": "alice report", "users_id": 1, "users_zip": 12345},
				}, rows)
			},
		},
		{
			name: "invalid constraint name",
			migrations: []migrations.Migration{
				{
					Name: "01_add_table",
					Operations: migrations.Operations{
						&migrations.OpCreateTable{
							Name: "users",
							Columns: []migrations.Column{
								{
									Name: "id",
									Type: "serial",
									Pk:   ptr(true),
								},
								{
									Name:     "name",
									Type:     "varchar(255)",
									Nullable: ptr(false),
								},
								{
									Name:     "registered_at_year",
									Type:     "integer",
									Nullable: ptr(false),
								},
							},
						},
					},
				},
				{
					Name: "02_create_constraint_with_invalid_name",
					Operations: migrations.Operations{
						&migrations.OpCreateConstraint{
							Name:    invalidName,
							Table:   "users",
							Columns: []string{"registered_at_year"},
							Type:    "unique",
						},
					},
				},
			},
			wantStartErr:  migrations.ValidateIdentifierLength(invalidName),
			afterStart:    func(t *testing.T, db *sql.DB, schema string) {},
			afterRollback: func(t *testing.T, db *sql.DB, schema string) {},
			afterComplete: func(t *testing.T, db *sql.DB, schema string) {},
		},
		{
			name: "missing migration for constraint creation",
			migrations: []migrations.Migration{
				{
					Name: "01_add_table",
					Operations: migrations.Operations{
						&migrations.OpCreateTable{
							Name: "users",
							Columns: []migrations.Column{
								{
									Name: "id",
									Type: "serial",
									Pk:   ptr(true),
								},
								{
									Name:     "name",
									Type:     "varchar(255)",
									Nullable: ptr(false),
								},
							},
						},
					},
				},
				{
					Name: "02_create_constraint_with_missing_migration",
					Operations: migrations.Operations{
						&migrations.OpCreateConstraint{
							Name:    "unique_name",
							Table:   "users",
							Columns: []string{"name"},
							Type:    "unique",
							Up:      map[string]string{},
							Down: map[string]string{
								"name": "name",
							},
						},
					},
				},
			},
			wantStartErr:  migrations.ColumnMigrationMissingError{Table: "users", Name: "name"},
			afterStart:    func(t *testing.T, db *sql.DB, schema string) {},
			afterRollback: func(t *testing.T, db *sql.DB, schema string) {},
			afterComplete: func(t *testing.T, db *sql.DB, schema string) {},
		},
		{
			name: "expression of check constraint is missing",
			migrations: []migrations.Migration{
				{
					Name: "01_add_table",
					Operations: migrations.Operations{
						&migrations.OpCreateTable{
							Name: "users",
							Columns: []migrations.Column{
								{
									Name: "id",
									Type: "serial",
									Pk:   ptr(true),
								},
								{
									Name:     "name",
									Type:     "varchar(255)",
									Nullable: ptr(false),
								},
							},
						},
					},
				},
				{
					Name: "02_create_constraint_with_missing_migration",
					Operations: migrations.Operations{
						&migrations.OpCreateConstraint{
							Name:    "check_name",
							Table:   "users",
							Columns: []string{"name"},
							Type:    "check",
							Up: map[string]string{
								"name": "name",
							},
							Down: map[string]string{
								"name": "name",
							},
						},
					},
				},
			},
			wantStartErr:  migrations.FieldRequiredError{Name: "check"},
			afterStart:    func(t *testing.T, db *sql.DB, schema string) {},
			afterRollback: func(t *testing.T, db *sql.DB, schema string) {},
			afterComplete: func(t *testing.T, db *sql.DB, schema string) {},
		},
		{
			name: "missing referenced table for foreign key constraint creation",
			migrations: []migrations.Migration{
				{
					Name: "01_add_table",
					Operations: migrations.Operations{
						&migrations.OpCreateTable{
							Name: "users",
							Columns: []migrations.Column{
								{
									Name: "id",
									Type: "serial",
									Pk:   ptr(true),
								},
								{
									Name:     "name",
									Type:     "varchar(255)",
									Nullable: ptr(false),
								},
							},
						},
					},
				},
				{
					Name: "02_create_constraint_with_missing_referenced_table",
					Operations: migrations.Operations{
						&migrations.OpCreateConstraint{
							Name:    "fk_missing_table",
							Table:   "users",
							Columns: []string{"name"},
							Type:    "foreign_key",
							References: &migrations.OpCreateConstraintReferences{
								Table:   "missing_table",
								Columns: []string{"id"},
							},
							Up: map[string]string{
								"name": "name",
							},
							Down: map[string]string{
								"name": "name",
							},
						},
					},
				},
			},
			wantStartErr:  migrations.TableDoesNotExistError{Name: "missing_table"},
			afterStart:    func(t *testing.T, db *sql.DB, schema string) {},
			afterRollback: func(t *testing.T, db *sql.DB, schema string) {},
			afterComplete: func(t *testing.T, db *sql.DB, schema string) {},
		},
	})
}

func tableCleanedUp(t *testing.T, db *sql.DB, schema, table, column string) {
	// The new, temporary column should not exist on the underlying table.
	ColumnMustNotExist(t, db, schema, table, migrations.TemporaryName(column))

	// The up function no longer exists.
	FunctionMustNotExist(t, db, schema, migrations.TriggerFunctionName(table, column))
	// The down function no longer exists.
	FunctionMustNotExist(t, db, schema, migrations.TriggerFunctionName(table, migrations.TemporaryName(column)))

	// The up trigger no longer exists.
	TriggerMustNotExist(t, db, schema, table, migrations.TriggerName(table, column))
	// The down trigger no longer exists.
	TriggerMustNotExist(t, db, schema, table, migrations.TriggerName(table, migrations.TemporaryName(column)))
}<|MERGE_RESOLUTION|>--- conflicted
+++ resolved
@@ -296,15 +296,9 @@
 							Columns: []string{"name", "email"},
 							Up: map[string]string{
 								"name":  "name",
-<<<<<<< HEAD
 								"email": "SELECT CASE WHEN email ~ '@' THEN email ELSE email || '@example.com' END",
-							}),
-							Down: migrations.OpCreateConstraintDown(map[string]string{
-=======
-								"email": "(SELECT CASE WHEN email ~ '@' THEN email ELSE email || '@example.com' END)",
 							},
 							Down: map[string]string{
->>>>>>> 7bc6eb8f
 								"name":  "name",
 								"email": "email",
 							},
