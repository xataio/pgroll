// SPDX-License-Identifier: Apache-2.0

package migrations

import (
	"fmt"
)

type InvalidMigrationError struct {
	Reason string
}

func (e InvalidMigrationError) Error() string {
	return e.Reason
}

type EmptyMigrationError struct{}

func (e EmptyMigrationError) Error() string {
	return "migration is empty"
}

type TableAlreadyExistsError struct {
	Name string
}

func (e TableAlreadyExistsError) Error() string {
	return fmt.Sprintf("table %q already exists", e.Name)
}

type TableDoesNotExistError struct {
	Name string
}

func (e TableDoesNotExistError) Error() string {
	return fmt.Sprintf("table %q does not exist", e.Name)
}

type ColumnAlreadyExistsError struct {
	Table string
	Name  string
}

func (e ColumnAlreadyExistsError) Error() string {
	return fmt.Sprintf("column %q already exists in table %q", e.Name, e.Table)
}

type ColumnDoesNotExistError struct {
	Table string
	Name  string
}

func (e ColumnDoesNotExistError) Error() string {
	return fmt.Sprintf("column %q does not exist on table %q", e.Name, e.Table)
}

type ColumnIsNotNullableError struct {
	Table string
	Name  string
}

func (e ColumnIsNotNullableError) Error() string {
	return fmt.Sprintf("column %q on table %q is NOT NULL", e.Name, e.Table)
}

type ColumnIsNullableError struct {
	Table string
	Name  string
}

func (e ColumnIsNullableError) Error() string {
	return fmt.Sprintf("column %q on table %q is nullable", e.Name, e.Table)
}

type IndexAlreadyExistsError struct {
	Name string
}

func (e IndexAlreadyExistsError) Error() string {
	return fmt.Sprintf("index %q already exists", e.Name)
}

type IndexDoesNotExistError struct {
	Name string
}

func (e IndexDoesNotExistError) Error() string {
	return fmt.Sprintf("index %q does not exist", e.Name)
}

type FieldRequiredError struct {
	Name string
}

func (e FieldRequiredError) Error() string {
	return fmt.Sprintf("field %q is required", e.Name)
}

type ColumnReferenceError struct {
	Table  string
	Column string
	Err    error
}

func (e ColumnReferenceError) Unwrap() error {
	return e.Err
}

func (e ColumnReferenceError) Error() string {
	return fmt.Sprintf("column reference to column %q in table %q is invalid: %s",
		e.Column,
		e.Table,
		e.Err.Error())
}

type CheckConstraintError struct {
	Table  string
	Column string
	Err    error
}

func (e CheckConstraintError) Unwrap() error {
	return e.Err
}

func (e CheckConstraintError) Error() string {
	return fmt.Sprintf("check constraint on column %q in table %q is invalid: %s",
		e.Table,
		e.Column,
		e.Err.Error())
}

type ConstraintDoesNotExistError struct {
	Table      string
	Constraint string
}

func (e ConstraintDoesNotExistError) Error() string {
	return fmt.Sprintf("constraint %q on table %q does not exist", e.Constraint, e.Table)
}

type ConstraintAlreadyExistsError struct {
	Table      string
	Constraint string
}

func (e ConstraintAlreadyExistsError) Error() string {
	return fmt.Sprintf("constraint %q on table %q already exists", e.Constraint, e.Table)
}

type NoUpSQLAllowedError struct{}

func (e NoUpSQLAllowedError) Error() string {
	return "up SQL is not allowed for this operation"
}

type NoDownSQLAllowedError struct{}

func (e NoDownSQLAllowedError) Error() string {
	return "down SQL is not allowed for this operation"
}

type BackfillNotPossibleError struct {
	Table string
}

func (e BackfillNotPossibleError) Error() string {
	return fmt.Sprintf("a backfill is required but table %q doesn't have a single column primary key or a UNIQUE, NOT NULL column", e.Table)
}

type InvalidReplicaIdentityError struct {
	Table    string
	Identity string
}

func (e InvalidReplicaIdentityError) Error() string {
	return fmt.Sprintf("replica identity on table %q must be one of 'NOTHING', 'DEFAULT', 'INDEX' or 'FULL', found %q", e.Table, e.Identity)
}

type InvalidOnDeleteSettingError struct {
	Name    string
	Setting string
}

func (e InvalidOnDeleteSettingError) Error() string {
	return fmt.Sprintf("foreign key %q on_delete setting must be one of: %q, %q, %q, %q or %q, not %q",
		e.Name,
		ForeignKeyReferenceOnDeleteNOACTION,
		ForeignKeyReferenceOnDeleteRESTRICT,
		ForeignKeyReferenceOnDeleteSETDEFAULT,
		ForeignKeyReferenceOnDeleteSETNULL,
		ForeignKeyReferenceOnDeleteCASCADE,
		e.Setting,
	)
}

type AlterColumnNoChangesError struct {
	Table  string
	Column string
}

func (e AlterColumnNoChangesError) Error() string {
	return fmt.Sprintf("alter column %q on table %q requires at least one change", e.Column, e.Table)
}

<<<<<<< HEAD
type MultiColumnConstraintsNotSupportedError struct {
	Table      string
	Constraint string
}

func (e MultiColumnConstraintsNotSupportedError) Error() string {
	return fmt.Sprintf("constraint %q on table %q applies to multiple columns", e.Constraint, e.Table)
=======
// maxIdentifierLength is the maximum length of a valid identifier:
// https://www.postgresql.org/docs/current/sql-syntax-lexical.html#SQL-SYNTAX-IDENTIFIERS
const maxIdentifierLength = 63

type InvalidIdentifierLengthError struct {
	Name string
}

func (e InvalidIdentifierLengthError) Error() string {
	return fmt.Sprintf("length of %q (%d) exceeds maximum length of %d", e.Name, len(e.Name), maxIdentifierLength)
}

// ValidateIdentifierLength returns an error if the given name exceeds the maximum allowed length for
// a Postgres identifier.
func ValidateIdentifierLength(name string) error {
	if len(name) > maxIdentifierLength {
		return InvalidIdentifierLengthError{Name: name}
	}
	return nil
>>>>>>> b02c3243
}<|MERGE_RESOLUTION|>--- conflicted
+++ resolved
@@ -203,15 +203,6 @@
 	return fmt.Sprintf("alter column %q on table %q requires at least one change", e.Column, e.Table)
 }
 
-<<<<<<< HEAD
-type MultiColumnConstraintsNotSupportedError struct {
-	Table      string
-	Constraint string
-}
-
-func (e MultiColumnConstraintsNotSupportedError) Error() string {
-	return fmt.Sprintf("constraint %q on table %q applies to multiple columns", e.Constraint, e.Table)
-=======
 // maxIdentifierLength is the maximum length of a valid identifier:
 // https://www.postgresql.org/docs/current/sql-syntax-lexical.html#SQL-SYNTAX-IDENTIFIERS
 const maxIdentifierLength = 63
@@ -231,5 +222,13 @@
 		return InvalidIdentifierLengthError{Name: name}
 	}
 	return nil
->>>>>>> b02c3243
+}
+
+type MultiColumnConstraintsNotSupportedError struct {
+	Table      string
+	Constraint string
+}
+
+func (e MultiColumnConstraintsNotSupportedError) Error() string {
+	return fmt.Sprintf("constraint %q on table %q applies to multiple columns", e.Constraint, e.Table)
 }