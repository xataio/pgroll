// SPDX-License-Identifier: Apache-2.0

package migrations_test

import (
	"database/sql"
	"strings"
	"testing"

	"github.com/google/uuid"
	"github.com/stretchr/testify/assert"

	"github.com/xataio/pgroll/internal/testutils"
	"github.com/xataio/pgroll/pkg/migrations"
	"github.com/xataio/pgroll/pkg/roll"
)

func TestCreateTable(t *testing.T) {
	t.Parallel()

	ExecuteTests(t, TestCases{
		{
			name: "create table",
			migrations: []migrations.Migration{
				{
					Name: "01_create_table",
					Operations: migrations.Operations{
						&migrations.OpCreateTable{
							Name: "users",
							Columns: []migrations.Column{
								{
									Name: "id",
									Type: "serial",
									Pk:   true,
								},
								{
									Name:   "name",
									Type:   "varchar(255)",
									Unique: true,
								},
							},
						},
					},
				},
			},
			afterStart: func(t *testing.T, db *sql.DB, schema string) {
				// The new view exists in the new version schema.
				ViewMustExist(t, db, schema, "01_create_table", "users")

				// Data can be inserted into the new view.
				MustInsert(t, db, schema, "01_create_table", "users", map[string]string{
					"name": "Alice",
				})

				// Data can be retrieved from the new view.
				rows := MustSelect(t, db, schema, "01_create_table", "users")
				assert.Equal(t, []map[string]any{
					{"id": 1, "name": "Alice"},
				}, rows)
			},
			afterRollback: func(t *testing.T, db *sql.DB, schema string) {
				// The underlying table has been dropped.
				TableMustNotExist(t, db, schema, "users")
			},
			afterComplete: func(t *testing.T, db *sql.DB, schema string) {
				// The view still exists
				ViewMustExist(t, db, schema, "01_create_table", "users")

				// Data can be inserted into the new view.
				MustInsert(t, db, schema, "01_create_table", "users", map[string]string{
					"name": "Alice",
				})

				// Data can be retrieved from the new view.
				rows := MustSelect(t, db, schema, "01_create_table", "users")
				assert.Equal(t, []map[string]any{
					{"id": 1, "name": "Alice"},
				}, rows)
			},
		},
		{
			name: "create table with composite key",
			migrations: []migrations.Migration{
				{
					Name: "01_create_table",
					Operations: migrations.Operations{
						&migrations.OpCreateTable{
							Name: "users",
							Columns: []migrations.Column{
								{
									Name: "id",
									Type: "serial",
									Pk:   true,
								},
								{
									Name: "rand",
									Type: "varchar(255)",
									Pk:   true,
								},
								{
									Name:   "name",
									Type:   "varchar(255)",
									Unique: true,
								},
							},
						},
					},
				},
			},
			afterStart: func(t *testing.T, db *sql.DB, schema string) {
				// The new view exists in the new version schema.
				ViewMustExist(t, db, schema, "01_create_table", "users")

				// Data can be inserted into the new view.
				MustInsert(t, db, schema, "01_create_table", "users", map[string]string{
					"rand": "123",
					"name": "Alice",
				})
				// New record with same keys cannot be inserted.
				MustNotInsert(t, db, schema, "01_create_table", "users", map[string]string{
					"id":   "1",
					"rand": "123",
					"name": "Malice",
				}, testutils.UniqueViolationErrorCode)

				// Data can be retrieved from the new view.
				rows := MustSelect(t, db, schema, "01_create_table", "users")
				assert.Equal(t, []map[string]any{
					{"id": 1, "rand": "123", "name": "Alice"},
				}, rows)
			},
			afterRollback: func(t *testing.T, db *sql.DB, schema string) {
				// The underlying table has been dropped.
				TableMustNotExist(t, db, schema, "users")
			},
			afterComplete: func(t *testing.T, db *sql.DB, schema string) {
				// The view still exists
				ViewMustExist(t, db, schema, "01_create_table", "users")

				// The columns are still primary keys.
				ColumnMustBePK(t, db, schema, "users", "id")
				ColumnMustBePK(t, db, schema, "users", "rand")

				// Data can be inserted into the new view.
				MustInsert(t, db, schema, "01_create_table", "users", map[string]string{
					"rand": "123",
					"name": "Alice",
				})

				// New record with same keys cannot be inserted.
				MustNotInsert(t, db, schema, "01_create_table", "users", map[string]string{
					"id":   "1",
					"rand": "123",
					"name": "Malice",
				}, testutils.UniqueViolationErrorCode)

				// Data can be retrieved from the new view.
				rows := MustSelect(t, db, schema, "01_create_table", "users")
				assert.Equal(t, []map[string]any{
					{"id": 1, "rand": "123", "name": "Alice"},
				}, rows)
			},
		},
		{
			name: "create table with foreign key with default ON DELETE NO ACTION",
			migrations: []migrations.Migration{
				{
					Name: "01_create_table",
					Operations: migrations.Operations{
						&migrations.OpCreateTable{
							Name: "users",
							Columns: []migrations.Column{
								{
									Name: "id",
									Type: "serial",
									Pk:   true,
								},
								{
									Name:   "name",
									Type:   "varchar(255)",
									Unique: true,
								},
							},
						},
					},
				},
				{
					Name: "02_create_table_with_fk",
					Operations: migrations.Operations{
						&migrations.OpCreateTable{
							Name: "orders",
							Columns: []migrations.Column{
								{
									Name: "id",
									Type: "serial",
									Pk:   true,
								},
								{
									Name: "user_id",
									Type: "integer",
									References: &migrations.ForeignKeyReference{
										Column: "id",
										Name:   "fk_users_id",
										Table:  "users",
									},
								},
								{
									Name: "quantity",
									Type: "integer",
								},
							},
						},
					},
				},
			},
			afterStart: func(t *testing.T, db *sql.DB, schema string) {
				// The foreign key constraint exists on the new table.
				ValidatedForeignKeyMustExist(t, db, schema, "orders", "fk_users_id")

				// Inserting a row into the referenced table succeeds.
				MustInsert(t, db, schema, "01_create_table", "users", map[string]string{
					"name": "alice",
				})

				// Inserting a row into the referencing table succeeds as the referenced row exists.
				MustInsert(t, db, schema, "02_create_table_with_fk", "orders", map[string]string{
					"user_id":  "1",
					"quantity": "100",
				})

				// Inserting a row into the referencing table fails as the referenced row does not exist.
				MustNotInsert(t, db, schema, "02_create_table_with_fk", "orders", map[string]string{
					"user_id":  "2",
					"quantity": "200",
				}, testutils.FKViolationErrorCode)

				// Deleting a row in the referenced table fails as a referencing row exists.
				MustNotDelete(t, db, schema, "02_create_table_with_fk", "users", map[string]string{
					"name": "alice",
				}, testutils.FKViolationErrorCode)
			},
			afterRollback: func(t *testing.T, db *sql.DB, schema string) {
				// The table has been dropped, so the foreign key constraint is gone.
			},
			afterComplete: func(t *testing.T, db *sql.DB, schema string) {
				ValidatedForeignKeyMustExist(t, db, schema, "orders", "fk_users_id")

				// Inserting a row into the referenced table succeeds.
				MustInsert(t, db, schema, "02_create_table_with_fk", "users", map[string]string{
					"name": "bob",
				})

				// Inserting a row into the referencing table succeeds as the referenced row exists.
				MustInsert(t, db, schema, "02_create_table_with_fk", "orders", map[string]string{
					"user_id":  "2",
					"quantity": "200",
				})

				// Inserting a row into the referencing table fails as the referenced row does not exist.
				MustNotInsert(t, db, schema, "02_create_table_with_fk", "orders", map[string]string{
					"user_id":  "3",
					"quantity": "300",
				}, testutils.FKViolationErrorCode)

				// Deleting a row in the referenced table fails as a referencing row exists.
				MustNotDelete(t, db, schema, "02_create_table_with_fk", "users", map[string]string{
					"name": "bob",
				}, testutils.FKViolationErrorCode)
			},
		},
		{
			name: "create table with foreign key with ON DELETE CASCADE",
			migrations: []migrations.Migration{
				{
					Name: "01_create_table",
					Operations: migrations.Operations{
						&migrations.OpCreateTable{
							Name: "users",
							Columns: []migrations.Column{
								{
									Name: "id",
									Type: "serial",
									Pk:   true,
								},
								{
									Name:   "name",
									Type:   "varchar(255)",
									Unique: true,
								},
							},
						},
					},
				},
				{
					Name: "02_create_table_with_fk",
					Operations: migrations.Operations{
						&migrations.OpCreateTable{
							Name: "orders",
							Columns: []migrations.Column{
								{
									Name: "id",
									Type: "serial",
									Pk:   true,
								},
								{
									Name: "user_id",
									Type: "integer",
									References: &migrations.ForeignKeyReference{
										Column:   "id",
										Name:     "fk_users_id",
										Table:    "users",
										OnDelete: migrations.ForeignKeyReferenceOnDeleteCASCADE,
									},
								},
								{
									Name: "quantity",
									Type: "integer",
								},
							},
						},
					},
				},
			},
			afterStart: func(t *testing.T, db *sql.DB, schema string) {
				// The foreign key constraint exists on the new table.
				ValidatedForeignKeyMustExist(t, db, schema, "orders", "fk_users_id", withOnDeleteCascade())

				// Inserting a row into the referenced table succeeds.
				MustInsert(t, db, schema, "01_create_table", "users", map[string]string{
					"name": "alice",
				})

				// Inserting a row into the referencing table succeeds as the referenced row exists.
				MustInsert(t, db, schema, "02_create_table_with_fk", "orders", map[string]string{
					"user_id":  "1",
					"quantity": "100",
				})

				// Inserting a row into the referencing table fails as the referenced row does not exist.
				MustNotInsert(t, db, schema, "02_create_table_with_fk", "orders", map[string]string{
					"user_id":  "2",
					"quantity": "200",
				}, testutils.FKViolationErrorCode)

				// Deleting a row in the referenced table succeeds because of the ON DELETE CASCADE.
				MustDelete(t, db, schema, "02_create_table_with_fk", "users", map[string]string{
					"name": "alice",
				})

				// The row in the referencing table has been deleted by the ON DELETE CASCADE.
				rows := MustSelect(t, db, schema, "02_create_table_with_fk", "orders")
				assert.Empty(t, rows)
			},
			afterRollback: func(t *testing.T, db *sql.DB, schema string) {
				// The table has been dropped, so the foreign key constraint is gone.
			},
			afterComplete: func(t *testing.T, db *sql.DB, schema string) {
				ValidatedForeignKeyMustExist(t, db, schema, "orders", "fk_users_id", withOnDeleteCascade())

				// Inserting a row into the referenced table succeeds.
				MustInsert(t, db, schema, "02_create_table_with_fk", "users", map[string]string{
					"name": "bob",
				})

				// Inserting a row into the referencing table succeeds as the referenced row exists.
				MustInsert(t, db, schema, "02_create_table_with_fk", "orders", map[string]string{
					"user_id":  "2",
					"quantity": "200",
				})

				// Inserting a row into the referencing table fails as the referenced row does not exist.
				MustNotInsert(t, db, schema, "02_create_table_with_fk", "orders", map[string]string{
					"user_id":  "3",
					"quantity": "300",
				}, testutils.FKViolationErrorCode)

				// Deleting a row in the referenced table succeeds because of the ON DELETE CASCADE.
				MustDelete(t, db, schema, "02_create_table_with_fk", "users", map[string]string{
					"name": "bob",
				})

				// The row in the referencing table has been deleted by the ON DELETE CASCADE.
				rows := MustSelect(t, db, schema, "02_create_table_with_fk", "orders")
				assert.Empty(t, rows)
			},
		},
		{
			name: "create table with a check constraint on column",
			migrations: []migrations.Migration{
				{
					Name: "01_create_table",
					Operations: migrations.Operations{
						&migrations.OpCreateTable{
							Name: "users",
							Columns: []migrations.Column{
								{
									Name: "id",
									Type: "serial",
									Pk:   true,
								},
								{
									Name: "name",
									Type: "text",
									Check: &migrations.CheckConstraint{
										Name:       "check_name_length",
										Constraint: "length(name) > 3",
									},
								},
							},
						},
					},
				},
			},
			afterStart: func(t *testing.T, db *sql.DB, schema string) {
				// The check constraint exists on the new table.
				CheckConstraintMustExist(t, db, schema, "users", "check_name_length")

				// Inserting a row into the table succeeds when the check constraint is satisfied.
				MustInsert(t, db, schema, "01_create_table", "users", map[string]string{
					"name": "alice",
				})

				// Inserting a row into the table fails when the check constraint is not satisfied.
				MustNotInsert(t, db, schema, "01_create_table", "users", map[string]string{
					"name": "b",
				}, testutils.CheckViolationErrorCode)
			},
			afterRollback: func(t *testing.T, db *sql.DB, schema string) {
				// The table has been dropped, so the check constraint is gone.
			},
			afterComplete: func(t *testing.T, db *sql.DB, schema string) {
				// The check constraint exists on the new table.
				CheckConstraintMustExist(t, db, schema, "users", "check_name_length")

				// Inserting a row into the table succeeds when the check constraint is satisfied.
				MustInsert(t, db, schema, "01_create_table", "users", map[string]string{
					"name": "bobby",
				})

				// Inserting a row into the table fails when the check constraint is not satisfied.
				MustNotInsert(t, db, schema, "01_create_table", "users", map[string]string{
					"name": "c",
				}, testutils.CheckViolationErrorCode)
			},
		},
		{
			name: "create table with a table check constraint",
			migrations: []migrations.Migration{
				{
					Name: "01_create_table",
					Operations: migrations.Operations{
						&migrations.OpCreateTable{
							Name: "users",
							Columns: []migrations.Column{
								{
									Name: "id",
									Type: "serial",
									Pk:   true,
								},
								{
									Name: "name",
									Type: "text",
								},
							},
							Constraints: []migrations.Constraint{
								{
									Name:  "check_name_length",
									Type:  "check",
									Check: "length(name) > 3",
								},
							},
						},
					},
				},
			},
			afterStart: func(t *testing.T, db *sql.DB, schema string) {
				// The check constraint exists on the new table.
				CheckConstraintMustExist(t, db, schema, "users", "check_name_length")

				// Inserting a row into the table succeeds when the check constraint is satisfied.
				MustInsert(t, db, schema, "01_create_table", "users", map[string]string{
					"name": "alice",
				})

				// Inserting a row into the table fails when the check constraint is not satisfied.
				MustNotInsert(t, db, schema, "01_create_table", "users", map[string]string{
					"name": "b",
				}, testutils.CheckViolationErrorCode)
			},
			afterRollback: func(t *testing.T, db *sql.DB, schema string) {
				// The table has been dropped, so the check constraint is gone.
			},
			afterComplete: func(t *testing.T, db *sql.DB, schema string) {
				// The check constraint exists on the new table.
				CheckConstraintMustExist(t, db, schema, "users", "check_name_length")

				// Inserting a row into the table succeeds when the check constraint is satisfied.
				MustInsert(t, db, schema, "01_create_table", "users", map[string]string{
					"name": "bobby",
				})

				// Inserting a row into the table fails when the check constraint is not satisfied.
				MustNotInsert(t, db, schema, "01_create_table", "users", map[string]string{
					"name": "c",
				}, testutils.CheckViolationErrorCode)
			},
		},
		{
			name: "create table with column and table comments",
			migrations: []migrations.Migration{
				{
					Name: "01_create_table",
					Operations: migrations.Operations{
						&migrations.OpCreateTable{
							Name:    "users",
							Comment: ptr("the users table"),
							Columns: []migrations.Column{
								{
									Name: "id",
									Type: "serial",
									Pk:   true,
								},
								{
									Name:    "name",
									Type:    "varchar(255)",
									Unique:  true,
									Comment: ptr("the username"),
								},
							},
						},
					},
				},
			},
			afterStart: func(t *testing.T, db *sql.DB, schema string) {
				// The comment has been added to the underlying table.
				TableMustHaveComment(t, db, schema, "users", "the users table")
				// The comment has been added to the underlying column.
				ColumnMustHaveComment(t, db, schema, "users", "name", "the username")
			},
			afterRollback: func(t *testing.T, db *sql.DB, schema string) {
			},
			afterComplete: func(t *testing.T, db *sql.DB, schema string) {
				// The comment is still present on the underlying table.
				TableMustHaveComment(t, db, schema, "users", "the users table")
				// The comment is still present on the underlying column.
				ColumnMustHaveComment(t, db, schema, "users", "name", "the username")
			},
		},
		{
			name: "create table with a unique table constraint",
			migrations: []migrations.Migration{
				{
					Name: "01_create_table",
					Operations: migrations.Operations{
						&migrations.OpCreateTable{
							Name: "users",
							Columns: []migrations.Column{
								{
									Name: "id",
									Type: "serial",
									Pk:   true,
								},
								{
									Name: "name",
									Type: "text",
								},
							},
							Constraints: []migrations.Constraint{
								{
									Name: "unique_name",
									Type: migrations.ConstraintTypeUnique,
									Columns: []string{
										"name",
									},
								},
							},
						},
					},
				},
			},
			afterStart: func(t *testing.T, db *sql.DB, schema string) {
				// The unique constraint exists on the new table.
				UniqueConstraintMustExist(t, db, schema, "users", "unique_name")

				// Inserting a row into the table succeeds when the unique constraint is satisfied.
				MustInsert(t, db, schema, "01_create_table", "users", map[string]string{
					"name": "alice",
				})

				// Inserting a row into the table fails when the unique constraint is not satisfied.
				MustNotInsert(t, db, schema, "01_create_table", "users", map[string]string{
					"name": "alice",
				}, testutils.UniqueViolationErrorCode)
			},
			afterRollback: func(t *testing.T, db *sql.DB, schema string) {
				// The table has been dropped, so the unique constraint is gone.
			},
			afterComplete: func(t *testing.T, db *sql.DB, schema string) {
				// The check constraint exists on the new table.
				UniqueConstraintMustExist(t, db, schema, "users", "unique_name")

				// Inserting a row into the table succeeds when the unique constraint is satisfied.
				MustInsert(t, db, schema, "01_create_table", "users", map[string]string{
					"name": "bobby",
				})

				// Inserting a row into the table fails when the unique constraint is not satisfied.
				MustNotInsert(t, db, schema, "01_create_table", "users", map[string]string{
					"name": "bobby",
				}, testutils.UniqueViolationErrorCode)
			},
		},
		{
<<<<<<< HEAD
			name: "create table with primary key constraint",
=======
			name: "create table with composite primary key and migrate it to test backfilling",
>>>>>>> e919085b
			migrations: []migrations.Migration{
				{
					Name: "01_create_table",
					Operations: migrations.Operations{
						&migrations.OpCreateTable{
							Name: "users",
							Columns: []migrations.Column{
								{
									Name: "id",
<<<<<<< HEAD
									Type: "int",
=======
									Type: "uuid",
									Pk:   true,
>>>>>>> e919085b
								},
								{
									Name: "name",
									Type: "text",
<<<<<<< HEAD
								},
							},
							Constraints: []migrations.Constraint{
								{
									Name:    "pk_users",
									Type:    migrations.ConstraintTypePrimaryKey,
									Columns: []string{"id"},
								},
							},
						},
					},
				},
			},
			afterStart: func(t *testing.T, db *sql.DB, schema string) {
				// The check constraint exists on the new table.
				PrimaryKeyConstraintMustExist(t, db, schema, "users", "pk_users")

				// Inserting a row into the table succeeds when the PK constraint is satisfied.
				MustInsert(t, db, schema, "01_create_table", "users", map[string]string{
					"id":   "1",
					"name": "alice",
				})

				// Inserting a row into the table fails when the PK constraint is not satisfied.
				MustNotInsert(t, db, schema, "01_create_table", "users", map[string]string{
					"id":   "1",
					"name": "b",
				}, testutils.UniqueViolationErrorCode)
			},
			afterRollback: func(t *testing.T, db *sql.DB, schema string) {
				// The table has been dropped, so the check constraint is gone.
			},
			afterComplete: func(t *testing.T, db *sql.DB, schema string) {
				// The check constraint exists on the new table.
				PrimaryKeyConstraintMustExist(t, db, schema, "users", "pk_users")

				// Inserting a row into the table succeeds when the PK constraint is satisfied.
				MustInsert(t, db, schema, "01_create_table", "users", map[string]string{
					"id":   "2",
					"name": "bobby",
				})

				// Inserting a row into the table fails when the PK constraint is not satisfied.
				MustNotInsert(t, db, schema, "01_create_table", "users", map[string]string{
					"id":   "2",
					"name": "c",
				}, testutils.UniqueViolationErrorCode)
=======
									Pk:   true,
								},
								{
									Name:     "city",
									Type:     "text",
									Nullable: true,
								},
							},
						},
					},
				},
				{
					Name: "02_add_constraint",
					Operations: migrations.Operations{
						&migrations.OpCreateConstraint{
							Name:    "nowhere_forbidden",
							Table:   "users",
							Columns: []string{"city"},
							Type:    migrations.OpCreateConstraintTypeCheck,
							Check:   ptr("city != 'nowhere'"),
							Up: migrations.MultiColumnUpSQL{
								"city": "'chicago'",
							},
							Down: migrations.MultiColumnDownSQL{
								"city": "city",
							},
						},
					},
				},
			},
			afterStart: func(t *testing.T, db *sql.DB, schema string) {
				// Inserting a row into the table succeeds when the unique constraint is satisfied.
				MustInsert(t, db, schema, "01_create_table", "users", map[string]string{
					"id":   "00000000-0000-0000-0000-000000000001",
					"name": "alice",
					"city": "new york",
				})
				MustInsert(t, db, schema, "01_create_table", "users", map[string]string{
					"id":   "00000000-0000-0000-0000-000000000002",
					"name": "bob",
					"city": "new york",
				})
				MustInsert(t, db, schema, "01_create_table", "users", map[string]string{
					"id":   "00000000-0000-0000-0000-000000000003",
					"name": "carol",
				})
				id1, _ := uuid.MustParse("00000000-0000-0000-0000-000000000001").MarshalText()
				id2, _ := uuid.MustParse("00000000-0000-0000-0000-000000000002").MarshalText()
				id3, _ := uuid.MustParse("00000000-0000-0000-0000-000000000003").MarshalText()
				rows := MustSelect(t, db, schema, "01_create_table", "users")
				assert.Equal(t, []map[string]any{
					{"id": id1, "name": "alice", "city": "new york"},
					{"id": id2, "name": "bob", "city": "new york"},
					{"id": id3, "name": "carol", "city": nil},
				}, rows)
			},
			afterRollback: func(t *testing.T, db *sql.DB, schema string) {},
			afterComplete: func(t *testing.T, db *sql.DB, schema string) {
				id1, _ := uuid.MustParse("00000000-0000-0000-0000-000000000001").MarshalText()
				id2, _ := uuid.MustParse("00000000-0000-0000-0000-000000000002").MarshalText()
				id3, _ := uuid.MustParse("00000000-0000-0000-0000-000000000003").MarshalText()
				rows := MustSelect(t, db, schema, "02_add_constraint", "users")
				assert.Equal(t, []map[string]any{
					{"id": id1, "name": "alice", "city": "chicago"},
					{"id": id2, "name": "bob", "city": "chicago"},
					{"id": id3, "name": "carol", "city": "chicago"},
				}, rows)
>>>>>>> e919085b
			},
		},
	})
}

func TestCreateTableValidation(t *testing.T) {
	t.Parallel()

	invalidName := strings.Repeat("x", 64)
	ExecuteTests(t, TestCases{
		{
			name: "foreign key validity",
			migrations: []migrations.Migration{
				{
					Name: "01_create_table",
					Operations: migrations.Operations{
						&migrations.OpCreateTable{
							Name: "users",
							Columns: []migrations.Column{
								{
									Name: "id",
									Type: "serial",
									Pk:   true,
								},
								{
									Name:   "name",
									Type:   "varchar(255)",
									Unique: true,
								},
							},
						},
					},
				},
				{
					Name: "02_create_table_with_fk",
					Operations: migrations.Operations{
						&migrations.OpCreateTable{
							Name: "orders",
							Columns: []migrations.Column{
								{
									Name: "id",
									Type: "serial",
									Pk:   true,
								},
								{
									Name: "user_id",
									Type: "integer",
									References: &migrations.ForeignKeyReference{
										Name:   "fk_users_doesntexist",
										Table:  "users",
										Column: "doesntexist",
									},
								},
								{
									Name: "quantity",
									Type: "integer",
								},
							},
						},
					},
				},
			},
			wantStartErr: migrations.ColumnReferenceError{
				Table:  "orders",
				Column: "user_id",
				Err:    migrations.ColumnDoesNotExistError{Table: "users", Name: "doesntexist"},
			},
		},
		{
			name: "invalid name",
			migrations: []migrations.Migration{
				{
					Name: "01_create_table",
					Operations: migrations.Operations{
						&migrations.OpCreateTable{
							Name: invalidName,
							Columns: []migrations.Column{
								{
									Name: "id",
									Type: "serial",
									Pk:   true,
								},
								{
									Name:   "name",
									Type:   "varchar(255)",
									Unique: true,
								},
							},
						},
					},
				},
			},
			wantStartErr: migrations.InvalidIdentifierLengthError{Name: invalidName},
		},
		{
			name: "invalid column name",
			migrations: []migrations.Migration{
				{
					Name: "01_create_table",
					Operations: migrations.Operations{
						&migrations.OpCreateTable{
							Name: "table1",
							Columns: []migrations.Column{
								{
									Name: "id",
									Type: "serial",
									Pk:   true,
								},
								{
									Name:   invalidName,
									Type:   "varchar(255)",
									Unique: true,
								},
							},
						},
					},
				},
			},
			wantStartErr: migrations.InvalidIdentifierLengthError{Name: invalidName},
		},
		{
			name: "missing column list in unique constraint",
			migrations: []migrations.Migration{
				{
					Name: "01_create_table",
					Operations: migrations.Operations{
						&migrations.OpCreateTable{
							Name: "table1",
							Columns: []migrations.Column{
								{
									Name: "id",
									Type: "serial",
									Pk:   true,
								},
								{
									Name:   "name",
									Type:   "varchar(255)",
									Unique: true,
								},
							},
							Constraints: []migrations.Constraint{
								{
									Name: "unique_name",
									Type: migrations.ConstraintTypeUnique,
								},
							},
						},
					},
				},
			},
			wantStartErr: migrations.FieldRequiredError{Name: "columns"},
		},
		{
			name: "check constraint missing expression",
			migrations: []migrations.Migration{
				{
					Name: "01_create_table",
					Operations: migrations.Operations{
						&migrations.OpCreateTable{
							Name: "table1",
							Columns: []migrations.Column{
								{
									Name: "id",
									Type: "serial",
									Pk:   true,
								},
								{
									Name:   "name",
									Type:   "varchar(255)",
									Unique: true,
								},
							},
							Constraints: []migrations.Constraint{
								{
									Name: "check_name",
									Type: migrations.ConstraintTypeCheck,
								},
							},
						},
					},
				},
			},
			wantStartErr: migrations.FieldRequiredError{Name: "check"},
		},
<<<<<<< HEAD
		{
			name: "multiple primary key definitions",
			migrations: []migrations.Migration{
				{
					Name: "01_create_table",
					Operations: migrations.Operations{
						&migrations.OpCreateTable{
							Name: "table1",
							Columns: []migrations.Column{
								{
									Name: "id",
									Type: "serial",
									Pk:   true,
								},
								{
									Name:   "name",
									Type:   "varchar(255)",
									Unique: true,
								},
							},
							Constraints: []migrations.Constraint{
								{
									Name:    "my_pk",
									Type:    migrations.ConstraintTypePrimaryKey,
									Columns: []string{"id"},
								},
							},
						},
					},
				},
			},
			wantStartErr: migrations.PrimaryKeysAreAlreadySetError{Table: "table1"},
		},
=======
>>>>>>> e919085b
	})
}

func TestCreateTableColumnDefaultTransformation(t *testing.T) {
	t.Parallel()

	sqlTransformer := testutils.NewMockSQLTransformer(map[string]string{
		"'default value 1'": "'rewritten'",
		"'default value 2'": testutils.MockSQLTransformerError,
	})

	ExecuteTests(t, TestCases{
		{
			name: "column default is rewritten by the SQL transformer",
			migrations: []migrations.Migration{
				{
					Name: "01_create_table",
					Operations: migrations.Operations{
						&migrations.OpCreateTable{
							Name: "users",
							Columns: []migrations.Column{
								{
									Name: "id",
									Type: "serial",
									Pk:   true,
								},
								{
									Name:    "name",
									Type:    "text",
									Default: ptr("'default value 1'"),
								},
							},
						},
					},
				},
			},
			afterStart: func(t *testing.T, db *sql.DB, schema string) {
				// Insert some data into the table
				MustInsert(t, db, schema, "01_create_table", "users", map[string]string{
					"id": "1",
				})

				// Ensure the row has the rewritten default value.
				rows := MustSelect(t, db, schema, "01_create_table", "users")
				assert.Equal(t, []map[string]any{
					{"id": 1, "name": "rewritten"},
				}, rows)
			},
			afterRollback: func(t *testing.T, db *sql.DB, schema string) {
			},
			afterComplete: func(t *testing.T, db *sql.DB, schema string) {
				// Insert some data into the table
				MustInsert(t, db, schema, "01_create_table", "users", map[string]string{
					"id": "1",
				})

				// Ensure the row has the rewritten default value.
				rows := MustSelect(t, db, schema, "01_create_table", "users")
				assert.Equal(t, []map[string]any{
					{"id": 1, "name": "rewritten"},
				}, rows)
			},
		},
		{
			name: "create table fails when the SQL transformer returns an error",
			migrations: []migrations.Migration{
				{
					Name: "01_create_table",
					Operations: migrations.Operations{
						&migrations.OpCreateTable{
							Name: "users",
							Columns: []migrations.Column{
								{
									Name: "id",
									Type: "serial",
									Pk:   true,
								},
								{
									Name:    "name",
									Type:    "text",
									Default: ptr("'default value 2'"),
								},
							},
						},
					},
				},
			},
			wantStartErr: testutils.ErrMockSQLTransformer,
		},
	}, roll.WithSQLTransformer(sqlTransformer))
}

func TestCreateTableValidationInMultiOperationMigrations(t *testing.T) {
	t.Parallel()

	ExecuteTests(t, TestCases{
		{
			name: "create table with a name matching a name used in a previous operation",
			migrations: []migrations.Migration{
				{
					Name: "01_create_table",
					Operations: migrations.Operations{
						&migrations.OpCreateTable{
							Name: "items",
							Columns: []migrations.Column{
								{
									Name: "id",
									Type: "serial",
									Pk:   true,
								},
								{
									Name: "name",
									Type: "varchar(255)",
								},
							},
						},
					},
				},
				{
					Name: "02_multi_operation",
					Operations: migrations.Operations{
						&migrations.OpRenameTable{
							From: "items",
							To:   "products",
						},
						&migrations.OpCreateTable{
							Name: "products",
							Columns: []migrations.Column{
								{
									Name: "id",
									Type: "serial",
									Pk:   true,
								},
							},
						},
					},
				},
			},
			wantStartErr: migrations.TableAlreadyExistsError{Name: "products"},
		},
	})
}<|MERGE_RESOLUTION|>--- conflicted
+++ resolved
@@ -611,11 +611,7 @@
 			},
 		},
 		{
-<<<<<<< HEAD
-			name: "create table with primary key constraint",
-=======
 			name: "create table with composite primary key and migrate it to test backfilling",
->>>>>>> e919085b
 			migrations: []migrations.Migration{
 				{
 					Name: "01_create_table",
@@ -625,65 +621,12 @@
 							Columns: []migrations.Column{
 								{
 									Name: "id",
-<<<<<<< HEAD
-									Type: "int",
-=======
 									Type: "uuid",
 									Pk:   true,
->>>>>>> e919085b
 								},
 								{
 									Name: "name",
 									Type: "text",
-<<<<<<< HEAD
-								},
-							},
-							Constraints: []migrations.Constraint{
-								{
-									Name:    "pk_users",
-									Type:    migrations.ConstraintTypePrimaryKey,
-									Columns: []string{"id"},
-								},
-							},
-						},
-					},
-				},
-			},
-			afterStart: func(t *testing.T, db *sql.DB, schema string) {
-				// The check constraint exists on the new table.
-				PrimaryKeyConstraintMustExist(t, db, schema, "users", "pk_users")
-
-				// Inserting a row into the table succeeds when the PK constraint is satisfied.
-				MustInsert(t, db, schema, "01_create_table", "users", map[string]string{
-					"id":   "1",
-					"name": "alice",
-				})
-
-				// Inserting a row into the table fails when the PK constraint is not satisfied.
-				MustNotInsert(t, db, schema, "01_create_table", "users", map[string]string{
-					"id":   "1",
-					"name": "b",
-				}, testutils.UniqueViolationErrorCode)
-			},
-			afterRollback: func(t *testing.T, db *sql.DB, schema string) {
-				// The table has been dropped, so the check constraint is gone.
-			},
-			afterComplete: func(t *testing.T, db *sql.DB, schema string) {
-				// The check constraint exists on the new table.
-				PrimaryKeyConstraintMustExist(t, db, schema, "users", "pk_users")
-
-				// Inserting a row into the table succeeds when the PK constraint is satisfied.
-				MustInsert(t, db, schema, "01_create_table", "users", map[string]string{
-					"id":   "2",
-					"name": "bobby",
-				})
-
-				// Inserting a row into the table fails when the PK constraint is not satisfied.
-				MustNotInsert(t, db, schema, "01_create_table", "users", map[string]string{
-					"id":   "2",
-					"name": "c",
-				}, testutils.UniqueViolationErrorCode)
-=======
 									Pk:   true,
 								},
 								{
@@ -751,7 +694,71 @@
 					{"id": id2, "name": "bob", "city": "chicago"},
 					{"id": id3, "name": "carol", "city": "chicago"},
 				}, rows)
->>>>>>> e919085b
+			},
+		},
+		{
+			name: "create table with primary key constraint",
+			migrations: []migrations.Migration{
+				{
+					Name: "01_create_table",
+					Operations: migrations.Operations{
+						&migrations.OpCreateTable{
+							Name: "users",
+							Columns: []migrations.Column{
+								{
+									Name: "id",
+									Type: "int",
+								},
+								{
+									Name: "name",
+									Type: "text",
+								},
+							},
+							Constraints: []migrations.Constraint{
+								{
+									Name:    "pk_users",
+									Type:    migrations.ConstraintTypePrimaryKey,
+									Columns: []string{"id"},
+								},
+							},
+						},
+					},
+				},
+			},
+			afterStart: func(t *testing.T, db *sql.DB, schema string) {
+				// The check constraint exists on the new table.
+				PrimaryKeyConstraintMustExist(t, db, schema, "users", "pk_users")
+
+				// Inserting a row into the table succeeds when the PK constraint is satisfied.
+				MustInsert(t, db, schema, "01_create_table", "users", map[string]string{
+					"id":   "1",
+					"name": "alice",
+				})
+
+				// Inserting a row into the table fails when the PK constraint is not satisfied.
+				MustNotInsert(t, db, schema, "01_create_table", "users", map[string]string{
+					"id":   "1",
+					"name": "b",
+				}, testutils.UniqueViolationErrorCode)
+			},
+			afterRollback: func(t *testing.T, db *sql.DB, schema string) {
+				// The table has been dropped, so the check constraint is gone.
+			},
+			afterComplete: func(t *testing.T, db *sql.DB, schema string) {
+				// The check constraint exists on the new table.
+				PrimaryKeyConstraintMustExist(t, db, schema, "users", "pk_users")
+
+				// Inserting a row into the table succeeds when the PK constraint is satisfied.
+				MustInsert(t, db, schema, "01_create_table", "users", map[string]string{
+					"id":   "2",
+					"name": "bobby",
+				})
+
+				// Inserting a row into the table fails when the PK constraint is not satisfied.
+				MustNotInsert(t, db, schema, "01_create_table", "users", map[string]string{
+					"id":   "2",
+					"name": "c",
+				}, testutils.UniqueViolationErrorCode)
 			},
 		},
 	})
@@ -936,7 +943,6 @@
 			},
 			wantStartErr: migrations.FieldRequiredError{Name: "check"},
 		},
-<<<<<<< HEAD
 		{
 			name: "multiple primary key definitions",
 			migrations: []migrations.Migration{
@@ -970,8 +976,6 @@
 			},
 			wantStartErr: migrations.PrimaryKeysAreAlreadySetError{Table: "table1"},
 		},
-=======
->>>>>>> e919085b
 	})
 }
 
