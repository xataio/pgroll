--- conflicted
+++ resolved
@@ -314,7 +314,6 @@
 	}
 
 	if col.References != nil {
-<<<<<<< HEAD
 		writer := &ConstraintSQLWriter{Name: col.References.Name}
 		sql += " " + writer.WriteForeignKey(
 			col.References.Table,
@@ -323,18 +322,6 @@
 			col.References.OnUpdate,
 			nil,
 			col.References.MatchType)
-=======
-		onDelete := string(ForeignKeyActionNOACTION)
-		if col.References.OnDelete != "" {
-			onDelete = strings.ToUpper(string(col.References.OnDelete))
-		}
-
-		sql += fmt.Sprintf(" CONSTRAINT %s REFERENCES %s(%s) ON DELETE %s",
-			pq.QuoteIdentifier(col.References.Name),
-			pq.QuoteIdentifier(col.References.Table),
-			pq.QuoteIdentifier(col.References.Column),
-			onDelete)
->>>>>>> 9ebb691c
 	}
 	if col.Check != nil {
 		sql += fmt.Sprintf(" CONSTRAINT %s CHECK (%s)",
