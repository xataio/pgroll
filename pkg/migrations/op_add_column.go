// SPDX-License-Identifier: Apache-2.0

package migrations

import (
	"context"
	"errors"
	"fmt"
	"strings"

	"github.com/lib/pq"

	"github.com/xataio/pgroll/pkg/db"
	"github.com/xataio/pgroll/pkg/schema"
)

var _ Operation = (*OpAddColumn)(nil)

func (o *OpAddColumn) Start(ctx context.Context, conn db.DB, latestSchema string, tr SQLTransformer, s *schema.Schema, cbs ...CallbackFn) (*schema.Table, error) {
	table := s.GetTable(o.Table)

	if err := addColumn(ctx, conn, *o, table, tr); err != nil {
		return nil, fmt.Errorf("failed to start add column operation: %w", err)
	}

	if o.Column.Comment != nil {
		if err := addCommentToColumn(ctx, conn, o.Table, TemporaryName(o.Column.Name), o.Column.Comment); err != nil {
			return nil, fmt.Errorf("failed to add comment to column: %w", err)
		}
	}

	if !o.Column.IsNullable() && o.Column.Default == nil {
		if err := addNotNullConstraint(ctx, conn, o.Table, o.Column.Name, TemporaryName(o.Column.Name)); err != nil {
			return nil, fmt.Errorf("failed to add not null constraint: %w", err)
		}
	}

	if o.Column.Check != nil {
		if err := o.addCheckConstraint(ctx, conn); err != nil {
			return nil, fmt.Errorf("failed to add check constraint: %w", err)
		}
	}

	var tableToBackfill *schema.Table
	if o.Up != "" {
		err := createTrigger(ctx, conn, tr, triggerConfig{
			Name:           TriggerName(o.Table, o.Column.Name),
			Direction:      TriggerDirectionUp,
			Columns:        s.GetTable(o.Table).Columns,
			SchemaName:     s.Name,
			LatestSchema:   latestSchema,
			TableName:      o.Table,
			PhysicalColumn: TemporaryName(o.Column.Name),
			SQL:            o.Up,
		})
		if err != nil {
			return nil, fmt.Errorf("failed to create trigger: %w", err)
		}
		tableToBackfill = table
	}

	table.AddColumn(o.Column.Name, schema.Column{
		Name: TemporaryName(o.Column.Name),
	})

	return tableToBackfill, nil
}

func (o *OpAddColumn) Complete(ctx context.Context, conn db.DB, tr SQLTransformer, s *schema.Schema) error {
	tempName := TemporaryName(o.Column.Name)

	_, err := conn.ExecContext(ctx, fmt.Sprintf("ALTER TABLE IF EXISTS %s RENAME COLUMN %s TO %s",
		pq.QuoteIdentifier(o.Table),
		pq.QuoteIdentifier(tempName),
		pq.QuoteIdentifier(o.Column.Name),
	))
	if err != nil {
		return err
	}

	_, err = conn.ExecContext(ctx, fmt.Sprintf("DROP FUNCTION IF EXISTS %s CASCADE",
		pq.QuoteIdentifier(TriggerFunctionName(o.Table, o.Column.Name))))
	if err != nil {
		return err
	}

	if !o.Column.IsNullable() && o.Column.Default == nil {
		_, err = conn.ExecContext(ctx, fmt.Sprintf("ALTER TABLE IF EXISTS %s VALIDATE CONSTRAINT %s",
			pq.QuoteIdentifier(o.Table),
			pq.QuoteIdentifier(NotNullConstraintName(o.Column.Name))))
		if err != nil {
			return err
		}

		_, err = conn.ExecContext(ctx, fmt.Sprintf("ALTER TABLE IF EXISTS %s ALTER COLUMN %s SET NOT NULL",
			pq.QuoteIdentifier(o.Table),
			pq.QuoteIdentifier(o.Column.Name)))
		if err != nil {
			return err
		}

		_, err = conn.ExecContext(ctx, fmt.Sprintf("ALTER TABLE IF EXISTS %s DROP CONSTRAINT IF EXISTS %s",
			pq.QuoteIdentifier(o.Table),
			pq.QuoteIdentifier(NotNullConstraintName(o.Column.Name))))
		if err != nil {
			return err
		}
	}

	if o.Column.Check != nil {
		_, err = conn.ExecContext(ctx, fmt.Sprintf("ALTER TABLE IF EXISTS %s VALIDATE CONSTRAINT %s",
			pq.QuoteIdentifier(o.Table),
			pq.QuoteIdentifier(o.Column.Check.Name)))
		if err != nil {
			return err
		}
	}

	return err
}

func (o *OpAddColumn) Rollback(ctx context.Context, conn db.DB, tr SQLTransformer) error {
	tempName := TemporaryName(o.Column.Name)

	_, err := conn.ExecContext(ctx, fmt.Sprintf("ALTER TABLE IF EXISTS %s DROP COLUMN IF EXISTS %s",
		pq.QuoteIdentifier(o.Table),
		pq.QuoteIdentifier(tempName)))
	if err != nil {
		return err
	}

	_, err = conn.ExecContext(ctx, fmt.Sprintf("DROP FUNCTION IF EXISTS %s CASCADE",
		pq.QuoteIdentifier(TriggerFunctionName(o.Table, o.Column.Name))))
	return err
}

func (o *OpAddColumn) Validate(ctx context.Context, s *schema.Schema) error {
	table := s.GetTable(o.Table)
	if table == nil {
		return TableDoesNotExistError{Name: o.Table}
	}

	if table.GetColumn(o.Column.Name) != nil {
		return ColumnAlreadyExistsError{Name: o.Column.Name, Table: o.Table}
	}

	if o.Column.References != nil {
		if err := o.Column.References.Validate(s); err != nil {
			return ColumnReferenceError{
				Table:  o.Table,
				Column: o.Column.Name,
				Err:    err,
			}
		}
	}

	if o.Column.Check != nil {
		if err := o.Column.Check.Validate(); err != nil {
			return CheckConstraintError{
				Table:  o.Table,
				Column: o.Column.Name,
				Err:    err,
			}
		}
	}

	// Ensure backfill is possible
	if o.Up != "" {
		err := checkBackfill(table)
		if err != nil {
			return err
		}
	}

	if !o.Column.IsNullable() && o.Column.Default == nil && o.Up == "" && !o.Column.HasImplicitDefault() {
		return FieldRequiredError{Name: "up"}
	}

	if o.Column.IsPrimaryKey() {
		return errors.New("adding primary key columns is not supported")
	}

	return nil
}

func addColumn(ctx context.Context, conn db.DB, o OpAddColumn, t *schema.Table, tr SQLTransformer) error {
	// don't add non-nullable columns with no default directly
	// they are handled by:
	// - adding the column as nullable
	// - adding a NOT VALID check constraint on the column
	// - validating the constraint and converting the column to not null
	//   on migration completion
	// This is to avoid unnecessary exclusive table locks.
	if !o.Column.IsNullable() && o.Column.Default == nil {
		o.Column.Nullable = ptr(true)
	}

	// Don't add a column with a CHECK constraint directly.
	// They are handled by:
	// - adding the column without the constraint
	// - adding a NOT VALID check constraint to the column
	// - validating the constraint on migration completion
	// This is to avoid unnecessary exclusive table locks.
	o.Column.Check = nil

	o.Column.Name = TemporaryName(o.Column.Name)
	columnWriter := ColumnSQLWriter{WithPK: true, Transformer: tr}
	colSQL, err := columnWriter.Write(o.Column)
<<<<<<< HEAD
	fmt.Println(colSQL)
=======
>>>>>>> 2d2b4a01
	if err != nil {
		return err
	}

	fmt.Printf("ALTER TABLE %s ADD COLUMN %s\n", pq.QuoteIdentifier(t.Name), colSQL)

	_, err = conn.ExecContext(ctx, fmt.Sprintf("ALTER TABLE %s ADD COLUMN %s",
		pq.QuoteIdentifier(t.Name),
		colSQL,
	))

	return err
}

func addNotNullConstraint(ctx context.Context, conn db.DB, table, column, physicalColumn string) error {
	_, err := conn.ExecContext(ctx, fmt.Sprintf("ALTER TABLE %s ADD CONSTRAINT %s CHECK (%s IS NOT NULL) NOT VALID",
		pq.QuoteIdentifier(table),
		pq.QuoteIdentifier(NotNullConstraintName(column)),
		pq.QuoteIdentifier(physicalColumn),
	))
	return err
}

func (o *OpAddColumn) addCheckConstraint(ctx context.Context, conn db.DB) error {
	_, err := conn.ExecContext(ctx, fmt.Sprintf("ALTER TABLE %s ADD CONSTRAINT %s CHECK (%s) NOT VALID",
		pq.QuoteIdentifier(o.Table),
		pq.QuoteIdentifier(o.Column.Check.Name),
		rewriteCheckExpression(o.Column.Check.Constraint, o.Column.Name, TemporaryName(o.Column.Name)),
	))
	return err
}

// NotNullConstraintName returns the name of the NOT NULL constraint for the given column
func NotNullConstraintName(columnName string) string {
	return "_pgroll_check_not_null_" + columnName
}

// IsNotNullConstraintName returns true if the given name is a NOT NULL constraint name
func IsNotNullConstraintName(name string) bool {
	return strings.HasPrefix(name, "_pgroll_check_not_null_")
}

// ColumnSQLWriter writes a column to SQL
// It can optionally include the primary key constraint
<<<<<<< HEAD
type ColumnSQLWriter struct {
	WithPK           bool
	WithFKConstraint bool
	Transformer      SQLTransformer
=======
// When creating a table, the primary key constraint is not added to the column definition
type ColumnSQLWriter struct {
	WithPK      bool
	Transformer SQLTransformer
>>>>>>> 2d2b4a01
}

func (w ColumnSQLWriter) Write(col Column) (string, error) {
	sql := fmt.Sprintf("%s %s", pq.QuoteIdentifier(col.Name), col.Type)

	if w.WithPK && col.IsPrimaryKey() {
		sql += " PRIMARY KEY"
	}

	if col.IsUnique() {
		sql += " UNIQUE"
	}
	if !col.IsNullable() {
		sql += " NOT NULL"
	}
	if col.Default != nil {
		d, err := w.Transformer.TransformSQL(*col.Default)
		if err != nil {
			return "", err
		}
		sql += fmt.Sprintf(" DEFAULT %s", d)
	}
	if col.References != nil {
		onDelete := "NO ACTION"
		if col.References.OnDelete != "" {
			onDelete = strings.ToUpper(string(col.References.OnDelete))
		}
<<<<<<< HEAD
		fkName := pq.QuoteIdentifier(col.References.Name)
		references := pq.QuoteIdentifier(col.References.Table)
		if col.References.Column != nil {
			references = fmt.Sprintf("%s(%s)", pq.QuoteIdentifier(col.References.Table), pq.QuoteIdentifier(*col.References.Column))
		}
		if col.References.Columns != nil {
			quotedCols := make([]string, len(col.References.Columns))
			for i, c := range col.References.Columns {
				quotedCols[i] = pq.QuoteIdentifier(c)
			}
			fkName = "FOREIGN KEY " + pq.QuoteIdentifier(col.References.Name)
			references = fmt.Sprintf("%s(%s)", pq.QuoteIdentifier(col.References.Table), strings.Join(quotedCols, ", "))
		}

		sql += fmt.Sprintf(" CONSTRAINT %s REFERENCES %s ON DELETE %s",
			fkName,
			references,
=======

		sql += fmt.Sprintf(" CONSTRAINT %s REFERENCES %s(%s) ON DELETE %s",
			pq.QuoteIdentifier(col.References.Name),
			pq.QuoteIdentifier(col.References.Table),
			pq.QuoteIdentifier(col.References.Column),
>>>>>>> 2d2b4a01
			onDelete)
	}
	if col.Check != nil {
		sql += fmt.Sprintf(" CONSTRAINT %s CHECK (%s)",
			pq.QuoteIdentifier(col.Check.Name),
			col.Check.Constraint)
	}
<<<<<<< HEAD
	fmt.Println(sql)
=======
>>>>>>> 2d2b4a01
	return sql, nil
}<|MERGE_RESOLUTION|>--- conflicted
+++ resolved
@@ -206,10 +206,7 @@
 	o.Column.Name = TemporaryName(o.Column.Name)
 	columnWriter := ColumnSQLWriter{WithPK: true, Transformer: tr}
 	colSQL, err := columnWriter.Write(o.Column)
-<<<<<<< HEAD
 	fmt.Println(colSQL)
-=======
->>>>>>> 2d2b4a01
 	if err != nil {
 		return err
 	}
@@ -254,17 +251,10 @@
 
 // ColumnSQLWriter writes a column to SQL
 // It can optionally include the primary key constraint
-<<<<<<< HEAD
 type ColumnSQLWriter struct {
 	WithPK           bool
 	WithFKConstraint bool
 	Transformer      SQLTransformer
-=======
-// When creating a table, the primary key constraint is not added to the column definition
-type ColumnSQLWriter struct {
-	WithPK      bool
-	Transformer SQLTransformer
->>>>>>> 2d2b4a01
 }
 
 func (w ColumnSQLWriter) Write(col Column) (string, error) {
@@ -292,7 +282,6 @@
 		if col.References.OnDelete != "" {
 			onDelete = strings.ToUpper(string(col.References.OnDelete))
 		}
-<<<<<<< HEAD
 		fkName := pq.QuoteIdentifier(col.References.Name)
 		references := pq.QuoteIdentifier(col.References.Table)
 		if col.References.Column != nil {
@@ -310,23 +299,19 @@
 		sql += fmt.Sprintf(" CONSTRAINT %s REFERENCES %s ON DELETE %s",
 			fkName,
 			references,
-=======
-
-		sql += fmt.Sprintf(" CONSTRAINT %s REFERENCES %s(%s) ON DELETE %s",
-			pq.QuoteIdentifier(col.References.Name),
-			pq.QuoteIdentifier(col.References.Table),
-			pq.QuoteIdentifier(col.References.Column),
->>>>>>> 2d2b4a01
 			onDelete)
+
+		//sql += fmt.Sprintf(" CONSTRAINT %s REFERENCES %s(%s) ON DELETE %s",
+		//	pq.QuoteIdentifier(col.References.Name),
+		//	pq.QuoteIdentifier(col.References.Table),
+		//	pq.QuoteIdentifier(col.References.Column),
+		//		onDelete)
 	}
 	if col.Check != nil {
 		sql += fmt.Sprintf(" CONSTRAINT %s CHECK (%s)",
 			pq.QuoteIdentifier(col.Check.Name),
 			col.Check.Constraint)
 	}
-<<<<<<< HEAD
 	fmt.Println(sql)
-=======
->>>>>>> 2d2b4a01
 	return sql, nil
 }