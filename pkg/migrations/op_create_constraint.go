// SPDX-License-Identifier: Apache-2.0

package migrations

import (
	"context"
	"fmt"
	"strings"

	"github.com/lib/pq"

	"github.com/xataio/pgroll/pkg/backfill"
	"github.com/xataio/pgroll/pkg/db"
	"github.com/xataio/pgroll/pkg/schema"
)

var _ Operation = (*OpCreateConstraint)(nil)

func (o *OpCreateConstraint) Start(ctx context.Context, conn db.DB, latestSchema string, tr SQLTransformer, s *schema.Schema, cbs ...backfill.CallbackFn) (*schema.Table, error) {
	table := s.GetTable(o.Table)
	columns := make([]*schema.Column, len(o.Columns))
	for i, colName := range o.Columns {
		columns[i] = table.GetColumn(colName)
	}

	d := NewColumnDuplicator(conn, table, columns...)
	if err := d.Duplicate(ctx); err != nil {
		return nil, fmt.Errorf("failed to duplicate columns for new constraint: %w", err)
	}

	// Setup triggers
	for _, colName := range o.Columns {
		upSQL := o.Up[colName]
		physicalColumnName := TemporaryName(colName)
		err := createTrigger(ctx, conn, tr, triggerConfig{
			Name:           TriggerName(o.Table, colName),
			Direction:      TriggerDirectionUp,
			Columns:        table.Columns,
			SchemaName:     s.Name,
			LatestSchema:   latestSchema,
			TableName:      o.Table,
			PhysicalColumn: physicalColumnName,
			SQL:            upSQL,
		})
		if err != nil {
			return nil, fmt.Errorf("failed to create up trigger: %w", err)
		}

		table.AddColumn(colName, &schema.Column{
			Name: physicalColumnName,
		})

		downSQL := o.Down[colName]
		err = createTrigger(ctx, conn, tr, triggerConfig{
			Name:           TriggerName(o.Table, physicalColumnName),
			Direction:      TriggerDirectionDown,
			Columns:        table.Columns,
			LatestSchema:   latestSchema,
			SchemaName:     s.Name,
			TableName:      o.Table,
			PhysicalColumn: colName,
			SQL:            downSQL,
		})
		if err != nil {
			return nil, fmt.Errorf("failed to create down trigger: %w", err)
		}
	}

	switch o.Type {
	case OpCreateConstraintTypeUnique:
		return table, createUniqueIndexConcurrently(ctx, conn, s.Name, o.Name, o.Table, temporaryNames(o.Columns))
	case OpCreateConstraintTypeCheck:
		return table, o.addCheckConstraint(ctx, conn)
	case OpCreateConstraintTypeForeignKey:
		return table, o.addForeignKeyConstraint(ctx, conn)
	}

	return table, nil
}

func (o *OpCreateConstraint) Complete(ctx context.Context, conn db.DB, tr SQLTransformer, s *schema.Schema) error {
	switch o.Type {
	case OpCreateConstraintTypeUnique:
		uniqueOp := &OpSetUnique{
			Table: o.Table,
			Name:  o.Name,
		}
		err := uniqueOp.Complete(ctx, conn, tr, s)
		if err != nil {
			return err
		}
	case OpCreateConstraintTypeCheck:
		checkOp := &OpSetCheckConstraint{
			Table: o.Table,
			Check: CheckConstraint{
				Name: o.Name,
			},
		}
		err := checkOp.Complete(ctx, conn, tr, s)
		if err != nil {
			return err
		}
	case OpCreateConstraintTypeForeignKey:
		fkOp := &OpSetForeignKey{
			Table: o.Table,
			References: ForeignKeyReference{
				Name: o.Name,
			},
		}
		err := fkOp.Complete(ctx, conn, tr, s)
		if err != nil {
			return err
		}
	}

	// remove old columns
	_, err := conn.ExecContext(ctx, fmt.Sprintf("ALTER TABLE %s %s",
		pq.QuoteIdentifier(o.Table),
		dropMultipleColumns(quoteColumnNames(o.Columns)),
	))
	if err != nil {
		return err
	}

	// rename new columns to old name
	table := s.GetTable(o.Table)
	for _, col := range o.Columns {
		column := table.GetColumn(col)
		if err := RenameDuplicatedColumn(ctx, conn, table, column); err != nil {
			return err
		}
	}

	return o.removeTriggers(ctx, conn)
}

func (o *OpCreateConstraint) Rollback(ctx context.Context, conn db.DB, tr SQLTransformer, s *schema.Schema) error {
	_, err := conn.ExecContext(ctx, fmt.Sprintf("ALTER TABLE %s %s",
		pq.QuoteIdentifier(o.Table),
		dropMultipleColumns(quotedTemporaryNames(o.Columns)),
	))
	if err != nil {
		return err
	}

	return o.removeTriggers(ctx, conn)
}

func (o *OpCreateConstraint) removeTriggers(ctx context.Context, conn db.DB) error {
	dropFuncs := make([]string, len(o.Columns)*2)
	for i, j := 0, 0; i < len(o.Columns); i, j = i+1, j+2 {
		dropFuncs[j] = pq.QuoteIdentifier(TriggerFunctionName(o.Table, o.Columns[i]))
		dropFuncs[j+1] = pq.QuoteIdentifier(TriggerFunctionName(o.Table, TemporaryName(o.Columns[i])))
	}
	_, err := conn.ExecContext(ctx, fmt.Sprintf("DROP FUNCTION IF EXISTS %s CASCADE",
		strings.Join(dropFuncs, ", "),
	))
	return err
}

func dropMultipleColumns(columns []string) string {
	for i, col := range columns {
		columns[i] = "DROP COLUMN IF EXISTS " + col
	}
	return strings.Join(columns, ", ")
}

func (o *OpCreateConstraint) Validate(ctx context.Context, s *schema.Schema) error {
	table := s.GetTable(o.Table)
	if table == nil {
		return TableDoesNotExistError{Name: o.Table}
	}

	if err := ValidateIdentifierLength(o.Name); err != nil {
		return err
	}

	if table.ConstraintExists(o.Name) {
		return ConstraintAlreadyExistsError{
			Table:      o.Table,
			Constraint: o.Name,
		}
	}

	for _, col := range o.Columns {
		if table.GetColumn(col) == nil {
			return ColumnDoesNotExistError{
				Table: o.Table,
				Name:  col,
			}
		}
		if _, ok := o.Up[col]; !ok {
			return ColumnMigrationMissingError{
				Table: o.Table,
				Name:  col,
			}
		}
		if _, ok := o.Down[col]; !ok {
			return ColumnMigrationMissingError{
				Table: o.Table,
				Name:  col,
			}
		}
	}

	switch o.Type {
	case OpCreateConstraintTypeUnique:
		if len(o.Columns) == 0 {
			return FieldRequiredError{Name: "columns"}
		}
	case OpCreateConstraintTypeCheck:
		if o.Check == nil || *o.Check == "" {
			return FieldRequiredError{Name: "check"}
		}
	case OpCreateConstraintTypeForeignKey:
		if o.References == nil {
			return FieldRequiredError{Name: "references"}
		}
		table := s.GetTable(o.References.Table)
		if table == nil {
			return TableDoesNotExistError{Name: o.References.Table}
		}
		for _, col := range o.References.Columns {
			if table.GetColumn(col) == nil {
				return ColumnDoesNotExistError{
					Table: o.References.Table,
					Name:  col,
				}
			}
		}
	}

	return nil
}

func (o *OpCreateConstraint) addCheckConstraint(ctx context.Context, conn db.DB) error {
	_, err := conn.ExecContext(ctx, fmt.Sprintf("ALTER TABLE %s ADD CONSTRAINT %s CHECK (%s) NOT VALID",
		pq.QuoteIdentifier(o.Table),
		pq.QuoteIdentifier(o.Name),
		rewriteCheckExpression(*o.Check, o.Columns...),
	))

	return err
}

func (o *OpCreateConstraint) addForeignKeyConstraint(ctx context.Context, conn db.DB) error {
	sql := fmt.Sprintf("ALTER TABLE %s ADD ", pq.QuoteIdentifier(o.Table))

	writer := &ConstraintSQLWriter{
		Name:           o.Name,
		Columns:        temporaryNames(o.Columns),
		SkipValidation: true,
	}
	sql += writer.WriteForeignKey(
		o.References.Table,
		o.References.Columns,
		o.References.OnDelete,
		o.References.OnUpdate,
		o.References.OnDeleteSetColumns,
<<<<<<< HEAD
		o.References.MatchType)
=======
		o.References.MatchType,
	)
>>>>>>> 09e2fd4b

	_, err := conn.ExecContext(ctx, sql)

	return err
}

func temporaryNames(columns []string) []string {
	names := make([]string, len(columns))
	for i, col := range columns {
		names[i] = TemporaryName(col)
	}
	return names
}

func quotedTemporaryNames(columns []string) []string {
	names := make([]string, len(columns))
	for i, col := range columns {
		names[i] = pq.QuoteIdentifier(TemporaryName(col))
	}
	return names
}

func temporaryNames(columns []string) []string {
	names := make([]string, len(columns))
	for i, col := range columns {
		names[i] = TemporaryName(col)
	}
	return names
}<|MERGE_RESOLUTION|>--- conflicted
+++ resolved
@@ -257,16 +257,20 @@
 		o.References.OnDelete,
 		o.References.OnUpdate,
 		o.References.OnDeleteSetColumns,
-<<<<<<< HEAD
-		o.References.MatchType)
-=======
 		o.References.MatchType,
 	)
->>>>>>> 09e2fd4b
 
 	_, err := conn.ExecContext(ctx, sql)
 
 	return err
+}
+
+func quotedTemporaryNames(columns []string) []string {
+	names := make([]string, len(columns))
+	for i, col := range columns {
+		names[i] = pq.QuoteIdentifier(TemporaryName(col))
+	}
+	return names
 }
 
 func temporaryNames(columns []string) []string {
@@ -275,20 +279,4 @@
 		names[i] = TemporaryName(col)
 	}
 	return names
-}
-
-func quotedTemporaryNames(columns []string) []string {
-	names := make([]string, len(columns))
-	for i, col := range columns {
-		names[i] = pq.QuoteIdentifier(TemporaryName(col))
-	}
-	return names
-}
-
-func temporaryNames(columns []string) []string {
-	names := make([]string, len(columns))
-	for i, col := range columns {
-		names[i] = TemporaryName(col)
-	}
-	return names
 }