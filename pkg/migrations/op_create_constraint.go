--- conflicted
+++ resolved
@@ -248,17 +248,8 @@
 	return nil
 }
 
-<<<<<<< HEAD
-func (o *OpCreateConstraint) addCheckConstraint(ctx context.Context, conn db.DB) error {
-	sql := fmt.Sprintf("ALTER TABLE %s ADD ", pq.QuoteIdentifier(o.Table))
-=======
 func (o *OpCreateConstraint) addCheckConstraint(ctx context.Context, conn db.DB, tableName string) error {
-	_, err := conn.ExecContext(ctx, fmt.Sprintf("ALTER TABLE %s ADD CONSTRAINT %s CHECK (%s) NOT VALID",
-		pq.QuoteIdentifier(tableName),
-		pq.QuoteIdentifier(o.Name),
-		rewriteCheckExpression(*o.Check, o.Columns...),
-	))
->>>>>>> f3432daf
+	sql := fmt.Sprintf("ALTER TABLE %s ADD ", pq.QuoteIdentifier(tableName))
 
 	writer := &ConstraintSQLWriter{
 		Name:           o.Name,
