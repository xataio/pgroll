// SPDX-License-Identifier: Apache-2.0

package migrations_test

import (
	"database/sql"
	"testing"

	"github.com/stretchr/testify/assert"

	"github.com/xataio/pgroll/pkg/migrations"

	"github.com/xataio/pgroll/internal/testutils"
)

func TestSetNotNull(t *testing.T) {
	t.Parallel()

	ExecuteTests(t, TestCases{
		{
			name: "set not null with default down sql",
			migrations: []migrations.Migration{
				{
					Name: "01_add_table",
					Operations: migrations.Operations{
						&migrations.OpCreateTable{
							Name: "reviews",
							Columns: []migrations.Column{
								{
									Name: "id",
									Type: "serial",
									Pk:   true,
								},
								{
									Name:     "username",
									Type:     "text",
									Nullable: false,
								},
								{
									Name:     "product",
									Type:     "text",
									Nullable: false,
								},
								{
									Name:     "review",
									Type:     "text",
									Nullable: true,
								},
							},
						},
					},
				},
				{
					Name: "02_set_nullable",
					Operations: migrations.Operations{
						&migrations.OpAlterColumn{
							Table:    "reviews",
							Column:   "review",
							Nullable: ptr(false),
							Up:       "SELECT CASE WHEN review IS NULL THEN product || ' is good' ELSE review END",
						},
					},
				},
			},
			afterStart: func(t *testing.T, db *sql.DB, schema string) {
				// The new (temporary) `review` column should exist on the underlying table.
				ColumnMustExist(t, db, schema, "reviews", migrations.TemporaryName("review"))

				// Inserting a NULL into the new `review` column should fail
				MustNotInsert(t, db, schema, "02_set_nullable", "reviews", map[string]string{
					"username": "alice",
					"product":  "apple",
				}, testutils.CheckViolationErrorCode)

				// Inserting a non-NULL value into the new `review` column should succeed
				MustInsert(t, db, schema, "02_set_nullable", "reviews", map[string]string{
					"username": "alice",
					"product":  "apple",
					"review":   "amazing",
				})

				// The value inserted into the new `review` column has been backfilled into the
				// old `review` column.
				rows := MustSelect(t, db, schema, "01_add_table", "reviews")
				assert.Equal(t, []map[string]any{
					{"id": 2, "username": "alice", "product": "apple", "review": "amazing"},
				}, rows)

				// Inserting a NULL value into the old `review` column should succeed
				MustInsert(t, db, schema, "01_add_table", "reviews", map[string]string{
					"username": "bob",
					"product":  "banana",
				})

				// The NULL value inserted into the old `review` column has been written into
				// the new `review` column using the `up` SQL.
				rows = MustSelect(t, db, schema, "02_set_nullable", "reviews")
				assert.Equal(t, []map[string]any{
					{"id": 2, "username": "alice", "product": "apple", "review": "amazing"},
					{"id": 3, "username": "bob", "product": "banana", "review": "banana is good"},
				}, rows)

				// Inserting a non-NULL value into the old `review` column should succeed
				MustInsert(t, db, schema, "01_add_table", "reviews", map[string]string{
					"username": "carl",
					"product":  "carrot",
					"review":   "crunchy",
				})

				// The non-NULL value inserted into the old `review` column has been copied
				// unchanged into the new `review` column.
				rows = MustSelect(t, db, schema, "02_set_nullable", "reviews")
				assert.Equal(t, []map[string]any{
					{"id": 2, "username": "alice", "product": "apple", "review": "amazing"},
					{"id": 3, "username": "bob", "product": "banana", "review": "banana is good"},
					{"id": 4, "username": "carl", "product": "carrot", "review": "crunchy"},
				}, rows)
			},
			afterRollback: func(t *testing.T, db *sql.DB, schema string) {
				// The table is cleaned up; temporary columns, trigger functions and triggers no longer exist.
				TableMustBeCleanedUp(t, db, schema, "reviews", "review")
			},
			afterComplete: func(t *testing.T, db *sql.DB, schema string) {
				// The new (temporary) `review` column should not exist on the underlying table.
				ColumnMustNotExist(t, db, schema, "reviews", migrations.TemporaryName("review"))

				// Selecting from the `reviews` view should succeed.
				rows := MustSelect(t, db, schema, "02_set_nullable", "reviews")
				assert.Equal(t, []map[string]any{
					{"id": 2, "username": "alice", "product": "apple", "review": "amazing"},
					{"id": 3, "username": "bob", "product": "banana", "review": "banana is good"},
					{"id": 4, "username": "carl", "product": "carrot", "review": "crunchy"},
				}, rows)

				// Writing NULL reviews into the `review` column should fail.
				MustNotInsert(t, db, schema, "02_set_nullable", "reviews", map[string]string{
					"username": "daisy",
					"product":  "durian",
				}, testutils.NotNullViolationErrorCode)

				// The table is cleaned up; temporary columns, trigger functions and triggers no longer exist.
				TableMustBeCleanedUp(t, db, schema, "reviews", "review")
			},
		},
		{
			name: "set not null with user-supplied down sql",
			migrations: []migrations.Migration{
				{
					Name: "01_add_table",
					Operations: migrations.Operations{
						&migrations.OpCreateTable{
							Name: "reviews",
							Columns: []migrations.Column{
								{
									Name: "id",
									Type: "serial",
									Pk:   true,
								},
								{
									Name:     "username",
									Type:     "text",
									Nullable: false,
								},
								{
									Name:     "product",
									Type:     "text",
									Nullable: false,
								},
								{
									Name:     "review",
									Type:     "text",
									Nullable: true,
								},
							},
						},
					},
				},
				{
					Name: "02_set_nullable",
					Operations: migrations.Operations{
						&migrations.OpAlterColumn{
							Table:    "reviews",
							Column:   "review",
							Nullable: ptr(false),
							Up:       "SELECT CASE WHEN review IS NULL THEN product || ' is good' ELSE review END",
							Down:     "review || ' (from new column)'",
						},
					},
				},
			},
			afterStart: func(t *testing.T, db *sql.DB, schema string) {
				// Inserting a non-NULL value into the new `review` column should succeed
				MustInsert(t, db, schema, "02_set_nullable", "reviews", map[string]string{
					"username": "alice",
					"product":  "apple",
					"review":   "amazing",
				})

				// The value inserted into the new `review` column has been backfilled into the
				// old `review` column using the user-supplied `down` SQL.
				rows := MustSelect(t, db, schema, "01_add_table", "reviews")
				assert.Equal(t, []map[string]any{
					{"id": 1, "username": "alice", "product": "apple", "review": "amazing (from new column)"},
				}, rows)
			},
			afterRollback: func(t *testing.T, db *sql.DB, schema string) {
			},
			afterComplete: func(t *testing.T, db *sql.DB, schema string) {
			},
		},
		{
			name: "setting a foreign key column to not null retains the foreign key constraint",
			migrations: []migrations.Migration{
				{
					Name: "01_add_departments_table",
					Operations: migrations.Operations{
						&migrations.OpCreateTable{
							Name: "departments",
							Columns: []migrations.Column{
								{
									Name: "id",
									Type: "serial",
									Pk:   true,
								},
								{
									Name:     "name",
									Type:     "text",
									Nullable: false,
								},
							},
						},
					},
				},
				{
					Name: "02_add_employees_table",
					Operations: migrations.Operations{
						&migrations.OpCreateTable{
							Name: "employees",
							Columns: []migrations.Column{
								{
									Name: "id",
									Type: "serial",
									Pk:   true,
								},
								{
									Name:     "name",
									Type:     "text",
									Nullable: false,
								},
								{
									Name:     "department_id",
									Type:     "integer",
									Nullable: true,
									References: &migrations.ForeignKeyReference{
										Name:     "fk_employee_department",
										Table:    "departments",
										Column:   "id",
<<<<<<< HEAD
										OnDelete: migrations.ForeignKeyOnDeleteCASCADE,
=======
										OnDelete: migrations.ForeignKeyActionCASCADE,
>>>>>>> 9ebb691c
									},
								},
							},
						},
					},
				},
				{
					Name: "03_set_not_null",
					Operations: migrations.Operations{
						&migrations.OpAlterColumn{
							Table:    "employees",
							Column:   "department_id",
							Nullable: ptr(false),
							Up:       "SELECT CASE WHEN department_id IS NULL THEN 1 ELSE department_id END",
							Down:     "department_id",
						},
					},
				},
			},
			afterStart: func(t *testing.T, db *sql.DB, schema string) {
				// A temporary FK constraint has been created on the temporary column
				ValidatedForeignKeyMustExist(t, db, schema, "employees", migrations.DuplicationName("fk_employee_department"), withOnDeleteCascade())
			},
			afterRollback: func(t *testing.T, db *sql.DB, schema string) {
			},
			afterComplete: func(t *testing.T, db *sql.DB, schema string) {
				// The foreign key constraint still exists on the column
				ValidatedForeignKeyMustExist(t, db, schema, "employees", "fk_employee_department", withOnDeleteCascade())
			},
		},
		{
			name: "setting a column to not null retains any default defined on the column",
			migrations: []migrations.Migration{
				{
					Name: "01_add_table",
					Operations: migrations.Operations{
						&migrations.OpCreateTable{
							Name: "users",
							Columns: []migrations.Column{
								{
									Name: "id",
									Type: "integer",
									Pk:   true,
								},
								{
									Name:     "name",
									Type:     "text",
									Nullable: true,
									Default:  ptr("'anonymous'"),
								},
							},
						},
					},
				},
				{
					Name: "02_set_not_null",
					Operations: migrations.Operations{
						&migrations.OpAlterColumn{
							Table:    "users",
							Column:   "name",
							Nullable: ptr(false),
							Up:       "SELECT CASE WHEN name IS NULL THEN 'anonymous' ELSE name END",
						},
					},
				},
			},
			afterStart: func(t *testing.T, db *sql.DB, schema string) {
				// A row can be inserted into the new version of the table.
				MustInsert(t, db, schema, "02_set_not_null", "users", map[string]string{
					"id": "1",
				})

				// The newly inserted row respects the default value of the column.
				rows := MustSelect(t, db, schema, "02_set_not_null", "users")
				assert.Equal(t, []map[string]any{
					{"id": 1, "name": "anonymous"},
				}, rows)
			},
			afterRollback: func(t *testing.T, db *sql.DB, schema string) {
			},
			afterComplete: func(t *testing.T, db *sql.DB, schema string) {
				// A row can be inserted into the new version of the table.
				MustInsert(t, db, schema, "02_set_not_null", "users", map[string]string{
					"id": "2",
				})

				// The newly inserted row respects the default value of the column.
				rows := MustSelect(t, db, schema, "02_set_not_null", "users")
				assert.Equal(t, []map[string]any{
					{"id": 1, "name": "anonymous"},
					{"id": 2, "name": "anonymous"},
				}, rows)
			},
		},
		{
			name: "setting a column to not null retains any check constraints defined on the column",
			migrations: []migrations.Migration{
				{
					Name: "01_add_table",
					Operations: migrations.Operations{
						&migrations.OpCreateTable{
							Name: "users",
							Columns: []migrations.Column{
								{
									Name: "id",
									Type: "integer",
									Pk:   true,
								},
								{
									Name:     "name",
									Type:     "text",
									Nullable: true,
									Check: &migrations.CheckConstraint{
										Name:       "name_length",
										Constraint: "length(name) > 3",
									},
								},
							},
						},
					},
				},
				{
					Name: "02_set_not_null",
					Operations: migrations.Operations{
						&migrations.OpAlterColumn{
							Table:    "users",
							Column:   "name",
							Nullable: ptr(false),
							Up:       "SELECT CASE WHEN name IS NULL THEN 'anonymous' ELSE name END",
						},
					},
				},
			},
			afterStart: func(t *testing.T, db *sql.DB, schema string) {
				// Inserting a row that violates the check constraint should fail.
				MustNotInsert(t, db, schema, "02_set_not_null", "users", map[string]string{
					"id":   "1",
					"name": "a",
				}, testutils.CheckViolationErrorCode)
			},
			afterRollback: func(t *testing.T, db *sql.DB, schema string) {
			},
			afterComplete: func(t *testing.T, db *sql.DB, schema string) {
				// Inserting a row that violates the check constraint should fail.
				MustNotInsert(t, db, schema, "02_set_not_null", "users", map[string]string{
					"id":   "2",
					"name": "b",
				}, testutils.CheckViolationErrorCode)
			},
		},
		{
			name: "setting a column to not null retains any unique constraints defined on the column",
			migrations: []migrations.Migration{
				{
					Name: "01_add_table",
					Operations: migrations.Operations{
						&migrations.OpCreateTable{
							Name: "users",
							Columns: []migrations.Column{
								{
									Name: "id",
									Type: "serial",
									Pk:   true,
								},
								{
									Name:     "name",
									Type:     "text",
									Nullable: true,
								},
							},
						},
					},
				},
				{
					Name: "02_set_unique",
					Operations: migrations.Operations{
						&migrations.OpAlterColumn{
							Table:  "users",
							Column: "name",
							Unique: &migrations.UniqueConstraint{Name: "unique_name"},
							Up:     "name",
							Down:   "name",
						},
					},
				},
				{
					Name: "03_set_not_null",
					Operations: migrations.Operations{
						&migrations.OpAlterColumn{
							Table:    "users",
							Column:   "name",
							Nullable: ptr(false),
							Up:       "SELECT CASE WHEN name IS NULL THEN 'anonymous' ELSE name END",
						},
					},
				},
			},
			afterStart: func(t *testing.T, db *sql.DB, schema string) {
				// Inserting an initial row succeeds
				MustInsert(t, db, schema, "03_set_not_null", "users", map[string]string{
					"name": "alice",
				})

				// Inserting a row with a duplicate `name` value fails
				MustNotInsert(t, db, schema, "03_set_not_null", "users", map[string]string{
					"name": "alice",
				}, testutils.UniqueViolationErrorCode)
			},
			afterRollback: func(t *testing.T, db *sql.DB, schema string) {
			},
			afterComplete: func(t *testing.T, db *sql.DB, schema string) {
				// The table has a unique constraint defined on it
				UniqueConstraintMustExist(t, db, schema, "users", "unique_name")

				// Inserting a row with a duplicate `name` value fails
				MustNotInsert(t, db, schema, "03_set_not_null", "users", map[string]string{
					"name": "alice",
				}, testutils.UniqueViolationErrorCode)

				// Inserting a row with a different `name` value succeeds
				MustInsert(t, db, schema, "03_set_not_null", "users", map[string]string{
					"name": "bob",
				})
			},
		},
		{
			name: "setting a column to not null retains any comment defined on the column",
			migrations: []migrations.Migration{
				{
					Name: "01_add_table",
					Operations: migrations.Operations{
						&migrations.OpCreateTable{
							Name: "users",
							Columns: []migrations.Column{
								{
									Name: "id",
									Type: "serial",
									Pk:   true,
								},
								{
									Name:     "name",
									Type:     "text",
									Nullable: true,
									Comment:  ptr("the name of the user"),
								},
							},
						},
					},
				},
				{
					Name: "02_set_not_null",
					Operations: migrations.Operations{
						&migrations.OpAlterColumn{
							Table:    "users",
							Column:   "name",
							Nullable: ptr(false),
							Up:       "SELECT CASE WHEN name IS NULL THEN 'anonymous' ELSE name END",
						},
					},
				},
			},
			afterStart: func(t *testing.T, db *sql.DB, schema string) {
				// The duplicated column has a comment defined on it
				ColumnMustHaveComment(t, db, schema, "users", migrations.TemporaryName("name"), "the name of the user")
			},
			afterRollback: func(t *testing.T, db *sql.DB, schema string) {
			},
			afterComplete: func(t *testing.T, db *sql.DB, schema string) {
				// The final column has a comment defined on it
				ColumnMustHaveComment(t, db, schema, "users", "name", "the name of the user")
			},
		},
	})
}

func TestSetNotNullInMultiOperationMigrations(t *testing.T) {
	t.Parallel()

	ExecuteTests(t, TestCases{
		{
			name: "rename table, set not null",
			migrations: []migrations.Migration{
				{
					Name: "01_create_table",
					Operations: migrations.Operations{
						&migrations.OpCreateTable{
							Name: "items",
							Columns: []migrations.Column{
								{
									Name: "id",
									Type: "int",
									Pk:   true,
								},
								{
									Name:     "name",
									Type:     "varchar(255)",
									Nullable: true,
								},
							},
						},
					},
				},
				{
					Name: "02_multi_operation",
					Operations: migrations.Operations{
						&migrations.OpRenameTable{
							From: "items",
							To:   "products",
						},
						&migrations.OpAlterColumn{
							Table:    "products",
							Column:   "name",
							Nullable: ptr(false),
							Up:       "SELECT CASE WHEN name IS NULL THEN 'unknown' ELSE name END",
							Down:     "name",
						},
					},
				},
			},
			afterStart: func(t *testing.T, db *sql.DB, schema string) {
				// Can insert a row into the new schema that meets the constraint
				MustInsert(t, db, schema, "02_multi_operation", "products", map[string]string{
					"id":   "1",
					"name": "apple",
				})

				// Can't insert a row into the new schema that violates the constraint
				MustNotInsert(t, db, schema, "02_multi_operation", "products", map[string]string{
					"id": "2",
				}, testutils.CheckViolationErrorCode)

				// Can insert a row into the old schema that violates the constraint
				MustInsert(t, db, schema, "01_create_table", "items", map[string]string{
					"id": "2",
				})

				// The new view has the expected rows
				rows := MustSelect(t, db, schema, "02_multi_operation", "products")
				assert.Equal(t, []map[string]any{
					{"id": 1, "name": "apple"},
					{"id": 2, "name": "unknown"},
				}, rows)

				// The old view has the expected rows
				rows = MustSelect(t, db, schema, "01_create_table", "items")
				assert.Equal(t, []map[string]any{
					{"id": 1, "name": "apple"},
					{"id": 2, "name": nil},
				}, rows)
			},
			afterRollback: func(t *testing.T, db *sql.DB, schema string) {
				// The table has been cleaned up
				TableMustBeCleanedUp(t, db, schema, "items", "name")
			},
			afterComplete: func(t *testing.T, db *sql.DB, schema string) {
				// Can insert a row into the new schema that meets the constraint
				MustInsert(t, db, schema, "02_multi_operation", "products", map[string]string{
					"id":   "3",
					"name": "carrot",
				})

				// Can't insert a row into the new schema that violates the constraint
				MustNotInsert(t, db, schema, "02_multi_operation", "products", map[string]string{
					"id": "3",
				}, testutils.NotNullViolationErrorCode)

				// The new view has the expected rows
				rows := MustSelect(t, db, schema, "02_multi_operation", "products")
				assert.Equal(t, []map[string]any{
					{"id": 1, "name": "apple"},
					{"id": 2, "name": "unknown"},
					{"id": 3, "name": "carrot"},
				}, rows)

				// The table has been cleaned up
				TableMustBeCleanedUp(t, db, schema, "products", "name")
			},
		},
		{
			name: "rename table, rename column, set not null",
			migrations: []migrations.Migration{
				{
					Name: "01_create_table",
					Operations: migrations.Operations{
						&migrations.OpCreateTable{
							Name: "items",
							Columns: []migrations.Column{
								{
									Name: "id",
									Type: "int",
									Pk:   true,
								},
								{
									Name:     "name",
									Type:     "varchar(255)",
									Nullable: true,
								},
							},
						},
					},
				},
				{
					Name: "02_multi_operation",
					Operations: migrations.Operations{
						&migrations.OpRenameTable{
							From: "items",
							To:   "products",
						},
						&migrations.OpRenameColumn{
							Table: "products",
							From:  "name",
							To:    "item_name",
						},
						&migrations.OpAlterColumn{
							Table:    "products",
							Column:   "item_name",
							Nullable: ptr(false),
							Up:       "SELECT CASE WHEN item_name IS NULL THEN 'unknown' ELSE item_name END",
							Down:     "item_name",
						},
					},
				},
			},
			afterStart: func(t *testing.T, db *sql.DB, schema string) {
				// Can insert a row via the new schema that meets the constraint
				MustInsert(t, db, schema, "02_multi_operation", "products", map[string]string{
					"id":        "1",
					"item_name": "apple",
				})

				// Can't insert a row that doesn't meet the constraint via the new schema.
				MustNotInsert(t, db, schema, "02_multi_operation", "products", map[string]string{
					"id": "2",
				}, testutils.CheckViolationErrorCode)

				// Can insert a row that doesn't meet the constraint via the old schema
				MustInsert(t, db, schema, "01_create_table", "items", map[string]string{
					"id": "2",
				})

				// The new view has the expected rows
				rows := MustSelect(t, db, schema, "02_multi_operation", "products")
				assert.Equal(t, []map[string]any{
					{"id": 1, "item_name": "apple"},
					{"id": 2, "item_name": "unknown"},
				}, rows)
			},
			afterRollback: func(t *testing.T, db *sql.DB, schema string) {
				// The table has been cleaned up
				TableMustBeCleanedUp(t, db, schema, "items", "name")
				TableMustBeCleanedUp(t, db, schema, "items", "item_name")
			},
			afterComplete: func(t *testing.T, db *sql.DB, schema string) {
				// Can insert a row via the new schema that meets the constraint
				MustInsert(t, db, schema, "02_multi_operation", "products", map[string]string{
					"id":        "3",
					"item_name": "banana",
				})

				// Can't insert a row that doesn't meet the constraint via the new schema.
				MustNotInsert(t, db, schema, "02_multi_operation", "products", map[string]string{
					"id": "4",
				}, testutils.NotNullViolationErrorCode)

				// The new view has the expected rows
				rows := MustSelect(t, db, schema, "02_multi_operation", "products")
				assert.Equal(t, []map[string]any{
					{"id": 1, "item_name": "apple"},
					{"id": 2, "item_name": "unknown"},
					{"id": 3, "item_name": "banana"},
				}, rows)

				// The table has been cleaned up
				TableMustBeCleanedUp(t, db, schema, "products", "name")
				TableMustBeCleanedUp(t, db, schema, "products", "item_name")
			},
		},
		{
			name: "create table, set not null",
			migrations: []migrations.Migration{
				{
					Name: "01_multi_operation",
					Operations: migrations.Operations{
						&migrations.OpCreateTable{
							Name: "items",
							Columns: []migrations.Column{
								{
									Name: "id",
									Type: "int",
									Pk:   true,
								},
								{
									Name:     "name",
									Type:     "varchar(255)",
									Nullable: true,
								},
							},
						},
						&migrations.OpAlterColumn{
							Table:    "items",
							Column:   "name",
							Nullable: ptr(false),
							Up:       "SELECT CASE WHEN name IS NULL THEN 'unknown' ELSE name END",
							Down:     "name",
						},
					},
				},
			},
			afterStart: func(t *testing.T, db *sql.DB, schema string) {
				// Can insert a row into the new (only) schema that meets the constraint
				MustInsert(t, db, schema, "01_multi_operation", "items", map[string]string{
					"id":   "1",
					"name": "apple",
				})

				// Can't insert a row into the new (only) schema that violates the constraint
				MustNotInsert(t, db, schema, "01_multi_operation", "items", map[string]string{
					"id": "2",
				}, testutils.CheckViolationErrorCode)

				// The new view has the expected rows
				rows := MustSelect(t, db, schema, "01_multi_operation", "items")
				assert.Equal(t, []map[string]any{
					{"id": 1, "name": "apple"},
				}, rows)
			},
			afterRollback: func(t *testing.T, db *sql.DB, schema string) {
				// Tht table has been dropped
				TableMustNotExist(t, db, schema, "items")
			},
			afterComplete: func(t *testing.T, db *sql.DB, schema string) {
				// Can insert a row into the new (only) schema that meets the constraint
				MustInsert(t, db, schema, "01_multi_operation", "items", map[string]string{
					"id":   "1",
					"name": "banana",
				})

				// The new view has the expected rows
				rows := MustSelect(t, db, schema, "01_multi_operation", "items")
				assert.Equal(t, []map[string]any{
					{"id": 1, "name": "banana"},
				}, rows)
			},
		},
	})
}

func TestSetNotNullValidation(t *testing.T) {
	t.Parallel()

	createTableMigration := migrations.Migration{
		Name: "01_add_table",
		Operations: migrations.Operations{
			&migrations.OpCreateTable{
				Name: "reviews",
				Columns: []migrations.Column{
					{
						Name: "id",
						Type: "serial",
						Pk:   true,
					},
					{
						Name:     "username",
						Type:     "text",
						Nullable: false,
					},
					{
						Name:     "product",
						Type:     "text",
						Nullable: false,
					},
					{
						Name:     "review",
						Type:     "text",
						Nullable: true,
					},
				},
			},
		},
	}

	ExecuteTests(t, TestCases{
		{
			name: "up SQL is mandatory",
			migrations: []migrations.Migration{
				createTableMigration,
				{
					Name: "02_set_nullable",
					Operations: migrations.Operations{
						&migrations.OpAlterColumn{
							Table:    "reviews",
							Column:   "review",
							Nullable: ptr(false),
							Down:     "review",
						},
					},
				},
			},
			wantStartErr: migrations.FieldRequiredError{Name: "up"},
		},
		{
			name: "column is nullable",
			migrations: []migrations.Migration{
				{
					Name: "01_add_table",
					Operations: migrations.Operations{
						&migrations.OpCreateTable{
							Name: "reviews",
							Columns: []migrations.Column{
								{
									Name: "id",
									Type: "serial",
									Pk:   true,
								},
								{
									Name:     "username",
									Type:     "text",
									Nullable: false,
								},
								{
									Name:     "product",
									Type:     "text",
									Nullable: false,
								},
								{
									Name:     "review",
									Type:     "text",
									Nullable: false,
								},
							},
						},
					},
				},
				{
					Name: "02_set_nullable",
					Operations: migrations.Operations{
						&migrations.OpAlterColumn{
							Table:    "reviews",
							Column:   "review",
							Nullable: ptr(false),
							Up:       "SELECT CASE WHEN review IS NULL THEN product || ' is good' ELSE review END",
							Down:     "review",
						},
					},
				},
			},
			wantStartErr: migrations.ColumnIsNotNullableError{Table: "reviews", Name: "review"},
		},
	})
}<|MERGE_RESOLUTION|>--- conflicted
+++ resolved
@@ -255,11 +255,7 @@
 										Name:     "fk_employee_department",
 										Table:    "departments",
 										Column:   "id",
-<<<<<<< HEAD
-										OnDelete: migrations.ForeignKeyOnDeleteCASCADE,
-=======
 										OnDelete: migrations.ForeignKeyActionCASCADE,
->>>>>>> 9ebb691c
 									},
 								},
 							},
