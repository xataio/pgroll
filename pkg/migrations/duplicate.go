// SPDX-License-Identifier: Apache-2.0

package migrations

import (
	"context"
	"errors"
	"fmt"
	"slices"
	"strings"

	"github.com/lib/pq"
	"github.com/xataio/pgroll/pkg/db"
	"github.com/xataio/pgroll/pkg/schema"
)

// Duplicator duplicates a column in a table, including all constraints and
// comments.
type Duplicator struct {
	stmtBuilder       *duplicatorStmtBuilder
	conn              db.DB
	columns           map[string]*columnToDuplicate
	withoutConstraint []string
}

type columnToDuplicate struct {
	column         *schema.Column
	asName         string
	withoutNotNull bool
	withType       string
}

// duplicatorStmtBuilder is a helper for building SQL statements to duplicate
// columns and constraints in a table.
type duplicatorStmtBuilder struct {
	table *schema.Table
}

const (
	dataTypeMismatchErrorCode  pq.ErrorCode = "42804"
	undefinedFunctionErrorCode pq.ErrorCode = "42883"

	cCreateUniqueIndexSQL            = `CREATE UNIQUE INDEX CONCURRENTLY %s ON %s (%s)`
	cSetDefaultSQL                   = `ALTER TABLE %s ALTER COLUMN %s SET DEFAULT %s`
	cAlterTableAddCheckConstraintSQL = `ALTER TABLE %s ADD CONSTRAINT %s %s NOT VALID`
)

// NewColumnDuplicator creates a new Duplicator for a column.
func NewColumnDuplicator(conn db.DB, table *schema.Table, columns ...*schema.Column) *Duplicator {
	cols := make(map[string]*columnToDuplicate, len(columns))
	for _, column := range columns {
		cols[column.Name] = &columnToDuplicate{
			column:   column,
			asName:   TemporaryName(column.Name),
			withType: column.Type,
		}
	}
	return &Duplicator{
		stmtBuilder: &duplicatorStmtBuilder{
			table: table,
		},
		conn:              conn,
		columns:           cols,
		withoutConstraint: make([]string, 0),
	}
}

// WithType sets the type of the new column.
func (d *Duplicator) WithType(columnName, t string) *Duplicator {
	d.columns[columnName].withType = t
	return d
}

// WithoutConstraint excludes a constraint from being duplicated.
func (d *Duplicator) WithoutConstraint(c string) *Duplicator {
	d.withoutConstraint = append(d.withoutConstraint, c)
	return d
}

// WithoutNotNull excludes the NOT NULL constraint from being duplicated.
func (d *Duplicator) WithoutNotNull(columnName string) *Duplicator {
	d.columns[columnName].withoutNotNull = true
	return d
}

// Duplicate duplicates a column in the table, including all constraints and
// comments.
func (d *Duplicator) Duplicate(ctx context.Context) error {
	colNames := make([]string, 0, len(d.columns))
	for name, c := range d.columns {
		colNames = append(colNames, name)

		// Duplicate the column with the new type
		// and check and fk constraints
		if sql := d.stmtBuilder.duplicateColumn(c.column, c.asName, c.withoutNotNull, c.withType, d.withoutConstraint); sql != "" {
			_, err := d.conn.ExecContext(ctx, sql)
			if err != nil {
				return err
			}
		}

		// Duplicate the column's default value
		if sql := d.stmtBuilder.duplicateDefault(c.column, c.asName); sql != "" {
			_, err := d.conn.ExecContext(ctx, sql)
			err = errorIgnoringErrorCode(err, dataTypeMismatchErrorCode)
			if err != nil {
				return err
			}
		}

		if sql := d.stmtBuilder.duplicateComment(c.column, c.asName); sql != "" {
			_, err := d.conn.ExecContext(ctx, sql)
			if err != nil {
				return err
			}
		}
	}

	// Generate SQL to duplicate any check constraints on the columns. This may faile
	// if the check constraint is not valid for the new column type, in which case
	// the error is ignored.
	for _, sql := range d.stmtBuilder.duplicateCheckConstraints(d.withoutConstraint, colNames...) {
		// Update the check constraint expression to use the new column names if any of the columns are duplicated
		_, err := d.conn.ExecContext(ctx, sql)
		err = errorIgnoringErrorCode(err, undefinedFunctionErrorCode)
		if err != nil {
			return err
		}
	}

	// Generate SQL to duplicate any unique constraints on the columns
	// The constraint is duplicated by adding a unique index on the column concurrently.
	// The index is converted into a unique constraint on migration completion.
	for _, sql := range d.stmtBuilder.duplicateUniqueConstraints(d.withoutConstraint, colNames...) {
		// Update the unique constraint columns to use the new column names if any of the columns are duplicated
		if _, err := d.conn.ExecContext(ctx, sql); err != nil {
			return err
		}
	}

	return nil
}

func (d *duplicatorStmtBuilder) duplicateCheckConstraints(withoutConstraint []string, colNames ...string) []string {
	stmts := make([]string, 0, len(d.table.CheckConstraints))
	for _, cc := range d.table.CheckConstraints {
		if slices.Contains(withoutConstraint, cc.Name) {
			continue
		}
		if duplicatedConstraintColumns := d.duplicatedConstraintColumns(cc.Columns, colNames...); len(duplicatedConstraintColumns) > 0 {
			stmts = append(stmts, fmt.Sprintf(cAlterTableAddCheckConstraintSQL,
				pq.QuoteIdentifier(d.table.Name),
				pq.QuoteIdentifier(DuplicationName(cc.Name)),
				rewriteCheckExpression(cc.Definition, duplicatedConstraintColumns...),
			))
		}
	}
	return stmts
}

func (d *duplicatorStmtBuilder) duplicateUniqueConstraints(withoutConstraint []string, colNames ...string) []string {
	stmts := make([]string, 0, len(d.table.UniqueConstraints))
	for _, uc := range d.table.UniqueConstraints {
		if slices.Contains(withoutConstraint, uc.Name) {
			continue
		}
		if duplicatedMember, constraintColumns := d.allConstraintColumns(uc.Columns, colNames...); duplicatedMember {
			stmts = append(stmts, fmt.Sprintf(cCreateUniqueIndexSQL,
				pq.QuoteIdentifier(DuplicationName(uc.Name)),
				pq.QuoteIdentifier(d.table.Name),
				strings.Join(quoteColumnNames(constraintColumns), ", "),
			))
		}
	}
	return stmts
}

// duplicatedConstraintColumns returns a new slice of constraint columns with
// the columns that are duplicated replaced with temporary names.
func (d *duplicatorStmtBuilder) duplicatedConstraintColumns(constraintColumns []string, duplicatedColumns ...string) []string {
	newConstraintColumns := make([]string, 0)
	for _, column := range constraintColumns {
		if slices.Contains(duplicatedColumns, column) {
			newConstraintColumns = append(newConstraintColumns, column)
		}
	}
	return newConstraintColumns
}

// allConstraintColumns returns a new slice of constraint columns with the columns
// that are duplicated replaced with temporary names and a boolean indicating if
// any of the columns are duplicated.
func (d *duplicatorStmtBuilder) allConstraintColumns(constraintColumns []string, duplicatedColumns ...string) (bool, []string) {
	duplicatedMember := false
	newConstraintColumns := make([]string, len(constraintColumns))
	for i, column := range constraintColumns {
		if slices.Contains(duplicatedColumns, column) {
			newConstraintColumns[i] = TemporaryName(column)
			duplicatedMember = true
		} else {
			newConstraintColumns[i] = column
		}
	}
	return duplicatedMember, newConstraintColumns
}

func (d *duplicatorStmtBuilder) duplicateColumn(
	column *schema.Column,
	asName string,
	withoutNotNull bool,
	withType string,
	withoutConstraint []string,
) string {
	const (
		cAlterTableSQL         = `ALTER TABLE %s ADD COLUMN %s %s`
		cAddForeignKeySQL      = `ADD CONSTRAINT %s FOREIGN KEY (%s) REFERENCES %s (%s) ON DELETE %s`
		cAddCheckConstraintSQL = `ADD CONSTRAINT %s %s NOT VALID`
	)

	// Generate SQL to duplicate the column's name and type
	sql := fmt.Sprintf(cAlterTableSQL,
		pq.QuoteIdentifier(d.table.Name),
		pq.QuoteIdentifier(asName),
		withType)

	// Generate SQL to add an unchecked NOT NULL constraint if the original column
	// is NOT NULL. The constraint will be validated on migration completion.
	if !column.Nullable && !withoutNotNull {
		sql += fmt.Sprintf(", "+cAddCheckConstraintSQL,
			pq.QuoteIdentifier(DuplicationName(NotNullConstraintName(column.Name))),
			fmt.Sprintf("CHECK (%s IS NOT NULL)", pq.QuoteIdentifier(asName)),
		)
	}

	// Generate SQL to duplicate any foreign key constraints on the column
	for _, fk := range d.table.ForeignKeys {
		if slices.Contains(withoutConstraint, fk.Name) {
			continue
		}

		if slices.Contains(fk.Columns, column.Name) {
			sql += fmt.Sprintf(", "+cAddForeignKeySQL,
				pq.QuoteIdentifier(DuplicationName(fk.Name)),
				strings.Join(quoteColumnNames(copyAndReplace(fk.Columns, column.Name, asName)), ", "),
				pq.QuoteIdentifier(fk.ReferencedTable),
				strings.Join(quoteColumnNames(fk.ReferencedColumns), ", "),
				fk.OnDelete,
			)
		}
	}

	return sql
}

func (d *duplicatorStmtBuilder) duplicateDefault(column *schema.Column, asName string) string {
	if column.Default == nil {
		return ""
	}

	const cSetDefaultSQL = `ALTER TABLE %s ALTER COLUMN %s SET DEFAULT %s`

	// Generate SQL to duplicate any default value on the column. This may fail
	// if the default value is not valid for the new column type, in which case
	// the error is ignored.
	return fmt.Sprintf(cSetDefaultSQL, pq.QuoteIdentifier(d.table.Name), asName, *column.Default)
}

func (d *duplicatorStmtBuilder) duplicateComment(column *schema.Column, asName string) string {
	if column.Comment == "" {
		return ""
	}

<<<<<<< HEAD
	// Generate SQL to duplicate any check constraints on the column. This may faile
	// if the check constraint is not valid for the new column type, in which case
	// the error is ignored.
	for _, cc := range d.table.CheckConstraints {
		if cc.Name == d.withoutConstraint {
			continue
		}

		if slices.Contains(cc.Columns, d.column.Name) {
			sql := fmt.Sprintf(cAlterTableAddCheckConstraintSQL,
				pq.QuoteIdentifier(d.table.Name),
				pq.QuoteIdentifier(DuplicationName(cc.Name)),
				rewriteCheckExpression(cc.Definition, d.column.Name),
			)

			_, err := d.conn.ExecContext(ctx, sql)

			err = errorIgnoringErrorCode(err, undefinedFunctionErrorCode)
			if err != nil {
				return err
			}
		}
	}
=======
	const cCommentOnColumnSQL = `COMMENT ON COLUMN %s.%s IS %s`
>>>>>>> 5d63a7f2

	// Generate SQL to duplicate the column's comment
	return fmt.Sprintf(cCommentOnColumnSQL,
		pq.QuoteIdentifier(d.table.Name),
		pq.QuoteIdentifier(asName),
		pq.QuoteLiteral(column.Comment),
	)
}

// DiplicationName returns the name of a duplicated column.
func DuplicationName(name string) string {
	return "_pgroll_dup_" + name
}

// IsDuplicatedName returns true if the name is a duplicated column name.
func IsDuplicatedName(name string) bool {
	return strings.HasPrefix(name, "_pgroll_dup_")
}

// StripDuplicationPrefix removes the duplication prefix from a column name.
func StripDuplicationPrefix(name string) string {
	return strings.TrimPrefix(name, "_pgroll_dup_")
}

func copyAndReplace(xs []string, oldValue, newValue string) []string {
	ys := slices.Clone(xs)

	for i, c := range ys {
		if c == oldValue {
			ys[i] = newValue
		}
	}
	return ys
}

func errorIgnoringErrorCode(err error, code pq.ErrorCode) error {
	pqErr := &pq.Error{}
	if ok := errors.As(err, &pqErr); ok {
		if pqErr.Code == code {
			return nil
		}
	}

	return err
}<|MERGE_RESOLUTION|>--- conflicted
+++ resolved
@@ -270,33 +270,7 @@
 		return ""
 	}
 
-<<<<<<< HEAD
-	// Generate SQL to duplicate any check constraints on the column. This may faile
-	// if the check constraint is not valid for the new column type, in which case
-	// the error is ignored.
-	for _, cc := range d.table.CheckConstraints {
-		if cc.Name == d.withoutConstraint {
-			continue
-		}
-
-		if slices.Contains(cc.Columns, d.column.Name) {
-			sql := fmt.Sprintf(cAlterTableAddCheckConstraintSQL,
-				pq.QuoteIdentifier(d.table.Name),
-				pq.QuoteIdentifier(DuplicationName(cc.Name)),
-				rewriteCheckExpression(cc.Definition, d.column.Name),
-			)
-
-			_, err := d.conn.ExecContext(ctx, sql)
-
-			err = errorIgnoringErrorCode(err, undefinedFunctionErrorCode)
-			if err != nil {
-				return err
-			}
-		}
-	}
-=======
 	const cCommentOnColumnSQL = `COMMENT ON COLUMN %s.%s IS %s`
->>>>>>> 5d63a7f2
 
 	// Generate SQL to duplicate the column's comment
 	return fmt.Sprintf(cCommentOnColumnSQL,
