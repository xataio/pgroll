--- conflicted
+++ resolved
@@ -648,7 +648,6 @@
 	},
 }
 
-<<<<<<< HEAD
 func CreateTableOp34(matchType migrations.ForeignKeyMatchType, onDelete, onUpdate migrations.ForeignKeyOnDelete) *migrations.OpCreateTable {
 	return &migrations.OpCreateTable{
 		Name: "foo",
@@ -668,8 +667,9 @@
 			},
 		},
 	}
-=======
-var CreateTableOp34 = &migrations.OpCreateTable{
+}
+
+var CreateTableOp35 = &migrations.OpCreateTable{
 	Name: "foo",
 	Columns: []migrations.Column{
 		{
@@ -711,7 +711,7 @@
 	},
 }
 
-var CreateTableOp35 = &migrations.OpCreateTable{
+var CreateTableOp36 = &migrations.OpCreateTable{
 	Name: "foo",
 	Columns: []migrations.Column{
 		{
@@ -739,5 +739,4 @@
 			},
 		},
 	},
->>>>>>> c2370016
 }