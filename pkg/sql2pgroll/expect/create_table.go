--- conflicted
+++ resolved
@@ -138,19 +138,12 @@
 			Type:     "int",
 			Nullable: true,
 			References: &migrations.ForeignKeyReference{
-<<<<<<< HEAD
 				Name:      "foo_a_fkey",
 				Table:     "bar",
 				Column:    "b",
 				MatchType: migrations.ForeignKeyMatchTypeSIMPLE,
-				OnDelete:  migrations.ForeignKeyOnDeleteNOACTION,
-				OnUpdate:  migrations.ForeignKeyOnDeleteNOACTION,
-=======
-				Name:     "foo_a_fkey",
-				Table:    "bar",
-				Column:   "b",
-				OnDelete: migrations.ForeignKeyActionNOACTION,
->>>>>>> 9ebb691c
+				OnDelete:  migrations.ForeignKeyActionNOACTION,
+				OnUpdate:  migrations.ForeignKeyActionNOACTION,
 			},
 		},
 	},
@@ -164,19 +157,12 @@
 			Type:     "int",
 			Nullable: true,
 			References: &migrations.ForeignKeyReference{
-<<<<<<< HEAD
 				Name:      "foo_a_fkey",
 				Table:     "bar",
 				Column:    "b",
 				MatchType: migrations.ForeignKeyMatchTypeSIMPLE,
-				OnDelete:  migrations.ForeignKeyOnDeleteRESTRICT,
-				OnUpdate:  migrations.ForeignKeyOnDeleteNOACTION,
-=======
-				Name:     "foo_a_fkey",
-				Table:    "bar",
-				Column:   "b",
-				OnDelete: migrations.ForeignKeyActionRESTRICT,
->>>>>>> 9ebb691c
+				OnDelete:  migrations.ForeignKeyActionRESTRICT,
+				OnUpdate:  migrations.ForeignKeyActionNOACTION,
 			},
 		},
 	},
@@ -190,19 +176,12 @@
 			Type:     "int",
 			Nullable: true,
 			References: &migrations.ForeignKeyReference{
-<<<<<<< HEAD
 				Name:      "foo_a_fkey",
 				Table:     "bar",
 				Column:    "b",
 				MatchType: migrations.ForeignKeyMatchTypeSIMPLE,
-				OnDelete:  migrations.ForeignKeyOnDeleteSETNULL,
-				OnUpdate:  migrations.ForeignKeyOnDeleteNOACTION,
-=======
-				Name:     "foo_a_fkey",
-				Table:    "bar",
-				Column:   "b",
-				OnDelete: migrations.ForeignKeyActionSETNULL,
->>>>>>> 9ebb691c
+				OnDelete:  migrations.ForeignKeyActionSETNULL,
+				OnUpdate:  migrations.ForeignKeyActionNOACTION,
 			},
 		},
 	},
@@ -216,19 +195,12 @@
 			Type:     "int",
 			Nullable: true,
 			References: &migrations.ForeignKeyReference{
-<<<<<<< HEAD
 				Name:      "foo_a_fkey",
 				Table:     "bar",
 				Column:    "b",
 				MatchType: migrations.ForeignKeyMatchTypeSIMPLE,
-				OnDelete:  migrations.ForeignKeyOnDeleteSETDEFAULT,
-				OnUpdate:  migrations.ForeignKeyOnDeleteNOACTION,
-=======
-				Name:     "foo_a_fkey",
-				Table:    "bar",
-				Column:   "b",
-				OnDelete: migrations.ForeignKeyActionSETDEFAULT,
->>>>>>> 9ebb691c
+				OnDelete:  migrations.ForeignKeyActionSETDEFAULT,
+				OnUpdate:  migrations.ForeignKeyActionNOACTION,
 			},
 		},
 	},
@@ -242,19 +214,12 @@
 			Type:     "int",
 			Nullable: true,
 			References: &migrations.ForeignKeyReference{
-<<<<<<< HEAD
 				Name:      "foo_a_fkey",
 				Table:     "bar",
 				Column:    "b",
 				MatchType: migrations.ForeignKeyMatchTypeSIMPLE,
-				OnDelete:  migrations.ForeignKeyOnDeleteCASCADE,
-				OnUpdate:  migrations.ForeignKeyOnDeleteNOACTION,
-=======
-				Name:     "foo_a_fkey",
-				Table:    "bar",
-				Column:   "b",
-				OnDelete: migrations.ForeignKeyActionCASCADE,
->>>>>>> 9ebb691c
+				OnDelete:  migrations.ForeignKeyActionCASCADE,
+				OnUpdate:  migrations.ForeignKeyActionNOACTION,
 			},
 		},
 	},
@@ -294,19 +259,12 @@
 			Type:     "int",
 			Nullable: true,
 			References: &migrations.ForeignKeyReference{
-<<<<<<< HEAD
 				Name:      "my_fk",
 				Table:     "bar",
 				Column:    "b",
 				MatchType: migrations.ForeignKeyMatchTypeFULL,
-				OnDelete:  migrations.ForeignKeyOnDeleteNOACTION,
-				OnUpdate:  migrations.ForeignKeyOnDeleteNOACTION,
-=======
-				Name:     "my_fk",
-				Table:    "bar",
-				Column:   "b",
-				OnDelete: migrations.ForeignKeyActionNOACTION,
->>>>>>> 9ebb691c
+				OnDelete:  migrations.ForeignKeyActionNOACTION,
+				OnUpdate:  migrations.ForeignKeyActionNOACTION,
 			},
 		},
 	},
@@ -538,20 +496,11 @@
 			InitiallyDeferred: false,
 			NoInherit:         false,
 			References: &migrations.TableForeignKeyReference{
-<<<<<<< HEAD
 				Table:     "bar",
 				Columns:   []string{"b"},
-				OnDelete:  migrations.ForeignKeyOnDeleteNOACTION,
-				OnUpdate:  migrations.ForeignKeyOnDeleteNOACTION,
+				OnDelete:  migrations.ForeignKeyActionNOACTION,
+				OnUpdate:  migrations.ForeignKeyActionNOACTION,
 				MatchType: migrations.ForeignKeyMatchTypeSIMPLE,
-=======
-				Table:              "bar",
-				Columns:            []string{"b"},
-				OnDelete:           migrations.ForeignKeyActionNOACTION,
-				OnDeleteSetColumns: []string{},
-				OnUpdate:           migrations.ForeignKeyActionNOACTION,
-				MatchType:          migrations.ForeignKeyMatchTypeSIMPLE,
->>>>>>> 9ebb691c
 			},
 		},
 	},
@@ -575,20 +524,11 @@
 			InitiallyDeferred: false,
 			NoInherit:         false,
 			References: &migrations.TableForeignKeyReference{
-<<<<<<< HEAD
 				Table:     "bar",
 				Columns:   []string{"b"},
-				OnDelete:  migrations.ForeignKeyOnDeleteSETNULL,
-				OnUpdate:  migrations.ForeignKeyOnDeleteCASCADE,
+				OnDelete:  migrations.ForeignKeyActionSETNULL,
+				OnUpdate:  migrations.ForeignKeyActionCASCADE,
 				MatchType: migrations.ForeignKeyMatchTypeSIMPLE,
-=======
-				Table:              "bar",
-				Columns:            []string{"b"},
-				OnDelete:           migrations.ForeignKeyActionSETNULL,
-				OnDeleteSetColumns: []string{},
-				OnUpdate:           migrations.ForeignKeyActionCASCADE,
-				MatchType:          migrations.ForeignKeyMatchTypeSIMPLE,
->>>>>>> 9ebb691c
 			},
 		},
 	},
@@ -619,15 +559,9 @@
 			References: &migrations.TableForeignKeyReference{
 				Table:              "bar",
 				Columns:            []string{"c", "d"},
-<<<<<<< HEAD
-				OnDelete:           migrations.ForeignKeyOnDeleteSETNULL,
-				OnDeleteSetColumns: []string{"b"},
-				OnUpdate:           migrations.ForeignKeyOnDeleteNOACTION,
-=======
 				OnDelete:           migrations.ForeignKeyActionSETNULL,
 				OnDeleteSetColumns: []string{"b"},
 				OnUpdate:           migrations.ForeignKeyActionNOACTION,
->>>>>>> 9ebb691c
 				MatchType:          migrations.ForeignKeyMatchTypeSIMPLE,
 			},
 		},
@@ -662,20 +596,11 @@
 			InitiallyDeferred: false,
 			NoInherit:         false,
 			References: &migrations.TableForeignKeyReference{
-<<<<<<< HEAD
 				Table:     "bar",
 				Columns:   []string{"d", "e", "f"},
-				OnDelete:  migrations.ForeignKeyOnDeleteSETNULL,
-				OnUpdate:  migrations.ForeignKeyOnDeleteCASCADE,
+				OnDelete:  migrations.ForeignKeyActionSETNULL,
+				OnUpdate:  migrations.ForeignKeyActionCASCADE,
 				MatchType: migrations.ForeignKeyMatchTypeSIMPLE,
-=======
-				Table:              "bar",
-				Columns:            []string{"d", "e", "f"},
-				OnDelete:           migrations.ForeignKeyActionSETNULL,
-				OnDeleteSetColumns: []string{},
-				OnUpdate:           migrations.ForeignKeyActionCASCADE,
-				MatchType:          migrations.ForeignKeyMatchTypeSIMPLE,
->>>>>>> 9ebb691c
 			},
 		},
 	},
@@ -709,26 +634,17 @@
 			InitiallyDeferred: false,
 			NoInherit:         false,
 			References: &migrations.TableForeignKeyReference{
-<<<<<<< HEAD
 				Table:     "bar",
 				Columns:   []string{"d", "e", "f"},
-				OnDelete:  migrations.ForeignKeyOnDeleteNOACTION,
-				OnUpdate:  migrations.ForeignKeyOnDeleteNOACTION,
+				OnDelete:  migrations.ForeignKeyActionNOACTION,
+				OnUpdate:  migrations.ForeignKeyActionNOACTION,
 				MatchType: migrations.ForeignKeyMatchTypeFULL,
-=======
-				Table:              "bar",
-				Columns:            []string{"d", "e", "f"},
-				OnDelete:           migrations.ForeignKeyActionNOACTION,
-				OnDeleteSetColumns: []string{},
-				OnUpdate:           migrations.ForeignKeyActionNOACTION,
-				MatchType:          migrations.ForeignKeyMatchTypeFULL,
->>>>>>> 9ebb691c
-			},
-		},
-	},
-}
-
-func CreateTableOp34(matchType migrations.ForeignKeyMatchType, onDelete, onUpdate migrations.ForeignKeyOnDelete) *migrations.OpCreateTable {
+			},
+		},
+	},
+}
+
+func CreateTableOp34(matchType migrations.ForeignKeyMatchType, onDelete, onUpdate migrations.ForeignKeyAction) *migrations.OpCreateTable {
 	return &migrations.OpCreateTable{
 		Name: "foo",
 		Columns: []migrations.Column{
