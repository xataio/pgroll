--- conflicted
+++ resolved
@@ -434,8 +434,6 @@
 	Name: "foo",
 	Columns: []migrations.Column{
 		{
-<<<<<<< HEAD
-=======
 			Name: "b",
 			Type: "bigint",
 			Pk:   true,
@@ -471,7 +469,6 @@
 	Name: "foo",
 	Columns: []migrations.Column{
 		{
->>>>>>> b40621b2
 			Name:     "a",
 			Type:     "int",
 			Nullable: true,
@@ -480,13 +477,8 @@
 	Constraints: []migrations.Constraint{
 		{
 			Type:              migrations.ConstraintTypeForeignKey,
-<<<<<<< HEAD
-			Name:              "foo_fk",
-			Columns:           []string{"a"},
-=======
 			Columns:           []string{"a"},
 			Name:              "foo_fk",
->>>>>>> b40621b2
 			NullsNotDistinct:  false,
 			Deferrable:        false,
 			InitiallyDeferred: false,
@@ -503,11 +495,7 @@
 	},
 }
 
-<<<<<<< HEAD
-var CreateTableOp28 = &migrations.OpCreateTable{
-=======
 var CreateTableOp30 = &migrations.OpCreateTable{
->>>>>>> b40621b2
 	Name: "foo",
 	Columns: []migrations.Column{
 		{
@@ -536,11 +524,7 @@
 	},
 }
 
-<<<<<<< HEAD
-var CreateTableOp29 = &migrations.OpCreateTable{
-=======
 var CreateTableOp31 = &migrations.OpCreateTable{
->>>>>>> b40621b2
 	Name: "foo",
 	Columns: []migrations.Column{
 		{
@@ -574,11 +558,7 @@
 	},
 }
 
-<<<<<<< HEAD
-var CreateTableOp30 = &migrations.OpCreateTable{
-=======
 var CreateTableOp32 = &migrations.OpCreateTable{
->>>>>>> b40621b2
 	Name: "foo",
 	Columns: []migrations.Column{
 		{
@@ -617,11 +597,7 @@
 	},
 }
 
-<<<<<<< HEAD
-var CreateTableOp31 = &migrations.OpCreateTable{
-=======
 var CreateTableOp33 = &migrations.OpCreateTable{
->>>>>>> b40621b2
 	Name: "foo",
 	Columns: []migrations.Column{
 		{
