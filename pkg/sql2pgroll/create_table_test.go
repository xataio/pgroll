// SPDX-License-Identifier: Apache-2.0

package sql2pgroll_test

import (
	"fmt"
	"testing"

	"github.com/stretchr/testify/assert"
	"github.com/stretchr/testify/require"

	"github.com/xataio/pgroll/pkg/migrations"
	"github.com/xataio/pgroll/pkg/sql2pgroll"
	"github.com/xataio/pgroll/pkg/sql2pgroll/expect"
)

func TestConvertCreateTableStatements(t *testing.T) {
	t.Parallel()

	tests := []struct {
		sql        string
		expectedOp migrations.Operation
	}{
		{
			sql:        "CREATE TABLE foo(a int)",
			expectedOp: expect.CreateTableOp1,
		},
		{
			sql:        "CREATE TABLE schema.foo(a int)",
			expectedOp: expect.CreateTableOp17,
		},
		{
			sql:        "CREATE TABLE foo(a int NULL)",
			expectedOp: expect.CreateTableOp1,
		},
		{
			sql:        "CREATE TABLE foo(a int NOT NULL)",
			expectedOp: expect.CreateTableOp2,
		},
		{
			sql:        "CREATE TABLE foo(a int UNIQUE)",
			expectedOp: expect.CreateTableOp5,
		},
		{
			sql:        "CREATE TABLE foo(a int UNIQUE NOT DEFERRABLE)",
			expectedOp: expect.CreateTableOp5,
		},
		{
			sql:        "CREATE TABLE foo(a int UNIQUE INITIALLY IMMEDIATE)",
			expectedOp: expect.CreateTableOp5,
		},
		{
			sql:        "CREATE TABLE foo(a int PRIMARY KEY)",
			expectedOp: expect.CreateTableOp6,
		},
		{
			sql:        "CREATE TABLE foo(a int PRIMARY KEY NOT DEFERRABLE)",
			expectedOp: expect.CreateTableOp6,
		},
		{
			sql:        "CREATE TABLE foo(a int PRIMARY KEY INITIALLY IMMEDIATE)",
			expectedOp: expect.CreateTableOp6,
		},
		{
			sql:        "CREATE TABLE foo(a int CHECK (a > 0))",
			expectedOp: expect.CreateTableOp10,
		},
		{
			sql:        "CREATE TABLE foo(a int CONSTRAINT my_check CHECK (a > 0))",
			expectedOp: expect.CreateTableOp18,
		},
		{
			sql:        "CREATE TABLE foo(a timestamptz DEFAULT now())",
			expectedOp: expect.CreateTableOp11,
		},
		{
			sql:        "CREATE TABLE foo(a int DEFAULT NULL)",
			expectedOp: expect.CreateTableOp20,
		},
		{
			sql:        "CREATE TABLE foo(a int CONSTRAINT my_fk REFERENCES bar(b) MATCH FULL)",
			expectedOp: expect.CreateTableOp19,
		},
		{
			sql:        "CREATE TABLE foo(a int REFERENCES bar(b))",
			expectedOp: expect.CreateTableOp12,
		},
		{
			sql:        "CREATE TABLE foo(a int REFERENCES bar(b) NOT DEFERRABLE)",
			expectedOp: expect.CreateTableOp12,
		},
		{
			sql:        "CREATE TABLE foo(a int REFERENCES bar(b) INITIALLY IMMEDIATE)",
			expectedOp: expect.CreateTableOp12,
		},
		{
			sql:        "CREATE TABLE foo(a int REFERENCES bar(b) ON UPDATE NO ACTION)",
			expectedOp: expect.CreateTableOp12,
		},
		{
			sql:        "CREATE TABLE foo(a int REFERENCES bar(b) ON UPDATE NO ACTION NOT DEFERRABLE)",
			expectedOp: expect.CreateTableOp12,
		},
		{
			sql:        "CREATE TABLE foo(a int REFERENCES bar(b) ON DELETE NO ACTION)",
			expectedOp: expect.CreateTableOp12,
		},
		{
			sql:        "CREATE TABLE foo(a int REFERENCES bar(b) ON DELETE NO ACTION NOT DEFERRABLE)",
			expectedOp: expect.CreateTableOp12,
		},
		{
			sql:        "CREATE TABLE foo(a int REFERENCES bar(b) ON DELETE RESTRICT)",
			expectedOp: expect.CreateTableOp13,
		},
		{
			sql:        "CREATE TABLE foo(a int REFERENCES bar(b) ON DELETE RESTRICT NOT DEFERRABLE)",
			expectedOp: expect.CreateTableOp13,
		},
		{
			sql:        "CREATE TABLE foo(a int REFERENCES bar(b) ON DELETE SET NULL)",
			expectedOp: expect.CreateTableOp14,
		},
		{
			sql:        "CREATE TABLE foo(a int REFERENCES bar(b) ON DELETE SET NULL NOT DEFERRABLE)",
			expectedOp: expect.CreateTableOp14,
		},
		{
			sql:        "CREATE TABLE foo(a int REFERENCES bar(b) ON DELETE SET DEFAULT)",
			expectedOp: expect.CreateTableOp15,
		},
		{
			sql:        "CREATE TABLE foo(a int REFERENCES bar(b) ON DELETE SET DEFAULT NOT DEFERRABLE)",
			expectedOp: expect.CreateTableOp15,
		},
		{
			sql:        "CREATE TABLE foo(a int REFERENCES bar(b) ON DELETE CASCADE)",
			expectedOp: expect.CreateTableOp16,
		},
		{
			sql:        "CREATE TABLE foo(a int REFERENCES bar(b) ON DELETE CASCADE NOT DEFERRABLE)",
			expectedOp: expect.CreateTableOp16,
		},
		{
			sql:        "CREATE TABLE foo(a varchar(255))",
			expectedOp: expect.CreateTableOp3,
		},
		{
			sql:        "CREATE TABLE foo(a numeric(10, 2))",
			expectedOp: expect.CreateTableOp4,
		},
		{
			sql:        "CREATE TABLE foo(a text[])",
			expectedOp: expect.CreateTableOp7,
		},
		{
			sql:        "CREATE TABLE foo(a text[5])",
			expectedOp: expect.CreateTableOp8,
		},
		{
			sql:        "CREATE TABLE foo(a text[5][3])",
			expectedOp: expect.CreateTableOp9,
		},
		{
			sql:        "CREATE TABLE foo(a serial PRIMARY KEY, b int DEFAULT 100 CHECK (b > 0), c text NOT NULL UNIQUE)",
			expectedOp: expect.CreateTableOp21,
		},
		{
			sql:        "CREATE TABLE foo(a serial PRIMARY KEY, b text, c text, UNIQUE (b, c))",
			expectedOp: expect.CreateTableOp22,
		},
		{
			sql:        "CREATE TABLE foo(b text, c text, UNIQUE (b) INCLUDE (c) WITH (fillfactor = 70) USING INDEX TABLESPACE my_tablespace)",
			expectedOp: expect.CreateTableOp23,
		},
		{
			sql:        "CREATE TABLE foo(a int, CHECK (a>0))",
			expectedOp: expect.CreateTableOp24,
		},
		{
			sql:        "CREATE TABLE foo(b text, c text, CHECK (b=c) NO INHERIT)",
			expectedOp: expect.CreateTableOp25,
		},
		{
			sql:        "CREATE TABLE foo(b text, c text, PRIMARY KEY (b) DEFERRABLE)",
			expectedOp: expect.CreateTableOp26,
		},
		{
			sql:        "CREATE TABLE foo(b bigint GENERATED ALWAYS AS IDENTITY (START WITH 1 INCREMENT BY 1 MINVALUE 1 MAXVALUE 1000 CYCLE CACHE 1) PRIMARY KEY)",
			expectedOp: expect.CreateTableOp27,
		},
		{
			sql:        "CREATE TABLE foo(a text, b text GENERATED ALWAYS AS (upper(a)) STORED)",
			expectedOp: expect.CreateTableOp28,
		},
		{
			sql:        "CREATE TABLE foo(a int, CONSTRAINT foo_fk FOREIGN KEY (a) REFERENCES bar(b))",
			expectedOp: expect.CreateTableOp29,
		},
		{
			sql:        "CREATE TABLE foo(a int, FOREIGN KEY (a) REFERENCES bar(b) ON DELETE SET NULL ON UPDATE CASCADE)",
			expectedOp: expect.CreateTableOp30,
		},
		{
			sql:        "CREATE TABLE foo(a int, b int, FOREIGN KEY (a, b) REFERENCES bar(c, d) ON DELETE SET NULL (b))",
			expectedOp: expect.CreateTableOp31,
		},
		{
			sql:        "CREATE TABLE foo(a int, b int, c int, FOREIGN KEY (a, b, c) REFERENCES bar(d, e, f) ON DELETE SET NULL ON UPDATE CASCADE)",
			expectedOp: expect.CreateTableOp32,
		},
		{
			sql:        "CREATE TABLE foo(a int, b int, c int, FOREIGN KEY (a, b, c) REFERENCES bar(d, e, f) MATCH FULL)",
			expectedOp: expect.CreateTableOp33,
		},
		{
<<<<<<< HEAD
			sql:        "CREATE TABLE foo(a int REFERENCES bar (b) ON UPDATE RESTRICT)",
			expectedOp: expect.CreateTableOp34(migrations.ForeignKeyMatchTypeSIMPLE, migrations.ForeignKeyOnDeleteNOACTION, migrations.ForeignKeyOnDeleteRESTRICT),
		},
		{
			sql:        "CREATE TABLE foo(a int REFERENCES bar (b) ON UPDATE CASCADE)",
			expectedOp: expect.CreateTableOp34(migrations.ForeignKeyMatchTypeSIMPLE, migrations.ForeignKeyOnDeleteNOACTION, migrations.ForeignKeyOnDeleteCASCADE),
		},
		{
			sql:        "CREATE TABLE foo(a int REFERENCES bar (b) ON UPDATE SET NULL)",
			expectedOp: expect.CreateTableOp34(migrations.ForeignKeyMatchTypeSIMPLE, migrations.ForeignKeyOnDeleteNOACTION, migrations.ForeignKeyOnDeleteSETNULL),
		},
		{
			sql:        "CREATE TABLE foo(a int REFERENCES bar (b) ON UPDATE SET DEFAULT)",
			expectedOp: expect.CreateTableOp34(migrations.ForeignKeyMatchTypeSIMPLE, migrations.ForeignKeyOnDeleteNOACTION, migrations.ForeignKeyOnDeleteSETDEFAULT),
		},
		{
			sql:        "CREATE TABLE foo(a int REFERENCES bar (b) MATCH FULL)",
			expectedOp: expect.CreateTableOp34(migrations.ForeignKeyMatchTypeFULL, migrations.ForeignKeyOnDeleteNOACTION, migrations.ForeignKeyOnDeleteNOACTION),
		},
		{
			sql:        "CREATE TABLE foo(a int REFERENCES bar (b) ON DELETE CASCADE ON UPDATE RESTRICT)",
			expectedOp: expect.CreateTableOp34(migrations.ForeignKeyMatchTypeSIMPLE, migrations.ForeignKeyOnDeleteCASCADE, migrations.ForeignKeyOnDeleteRESTRICT),
		},
		{
			sql:        "CREATE TABLE foo(a int REFERENCES bar (b) ON DELETE SET NULL ON UPDATE CASCADE)",
			expectedOp: expect.CreateTableOp34(migrations.ForeignKeyMatchTypeSIMPLE, migrations.ForeignKeyOnDeleteSETNULL, migrations.ForeignKeyOnDeleteCASCADE),
		},
		{
			sql:        "CREATE TABLE foo(a int REFERENCES bar (b) MATCH FULL ON DELETE SET DEFAULT ON UPDATE SET DEFAULT)",
			expectedOp: expect.CreateTableOp34(migrations.ForeignKeyMatchTypeFULL, migrations.ForeignKeyOnDeleteSETDEFAULT, migrations.ForeignKeyOnDeleteSETDEFAULT),
=======
			sql:        "CREATE TABLE foo(id integer, s timestamptz, e timestamptz, canceled boolean DEFAULT false, EXCLUDE USING gist (id WITH =, tstzrange(s, e) WITH &&) WHERE (not canceled))",
			expectedOp: expect.CreateTableOp34,
		},
		{
			sql:        "CREATE TABLE foo(id integer, b text, EXCLUDE USING btree (id WITH =) DEFERRABLE INITIALLY DEFERRED)",
			expectedOp: expect.CreateTableOp35,
>>>>>>> c2370016
		},
	}

	for _, tc := range tests {
		t.Run(tc.sql, func(t *testing.T) {
			ops, err := sql2pgroll.Convert(tc.sql)
			require.NoError(t, err)

			fmt.Printf("%+v\n", ops[0])
			require.Len(t, ops, 1)

			createTableOp, ok := ops[0].(*migrations.OpCreateTable)
			require.True(t, ok)

			assert.Equal(t, tc.expectedOp, createTableOp)
		})
	}
}

func TestUnconvertableCreateTableStatements(t *testing.T) {
	t.Parallel()

	tests := []string{
		// Temporary and unlogged tables are not supported
		"CREATE TEMPORARY TABLE foo(a int)",
		"CREATE UNLOGGED TABLE foo(a int)",

		// The IF NOT EXISTS clause is not supported
		"CREATE TABLE IF NOT EXISTS foo(a int)",

		// Table inheritance is not supported
		"CREATE TABLE foo(a int) INHERITS (bar)",

		// Any kind of partitioning is not supported
		"CREATE TABLE foo(a int) PARTITION BY RANGE (a)",
		"CREATE TABLE foo(a int) PARTITION BY LIST (a)",
		"CREATE TABLE foo PARTITION OF bar FOR VALUES FROM (1) to (10)",

		// Specifying a table access method is not supported
		"CREATE TABLE foo(a int) USING bar",

		// Specifying storage options is not supported
		"CREATE TABLE foo(a int) WITH (fillfactor=70)",

		// ON COMMMIT options are not supported. These options are syntactically
		// valid for all tables, but Postgres will reject them for non-temporary
		// tables. We err on the side of caution and reject them for all tables.
		"CREATE TABLE foo(a int) ON COMMIT DROP",

		// Specifying a tablespace is not supported
		"CREATE TABLE foo(a int) TABLESPACE bar",

		// CREATE TABLE OF type_name is not supported
		"CREATE TABLE foo OF type_bar",

		// The LIKE clause is not supported
		"CREATE TABLE foo(a int, LIKE bar)",
		"CREATE TABLE foo(LIKE bar)",

		// Column `STORAGE` options are not supported
		"CREATE TABLE foo(a int STORAGE PLAIN)",

		// Column compression options are not supported
		"CREATE TABLE foo(a text COMPRESSION pglz)",

		// Column collation is not supported
		"CREATE TABLE foo(a text COLLATE en_US)",

		// Primary key constraint options are not supported
		"CREATE TABLE foo(a int PRIMARY KEY USING INDEX TABLESPACE bar)",
		"CREATE TABLE foo(a int PRIMARY KEY WITH (fillfactor=70))",

		// CHECK constraint NO INHERIT option is not supported
		"CREATE TABLE foo(a int CHECK (a > 0) NO INHERIT)",

		// Options on UNIQUE constraints are not supported
		"CREATE TABLE foo(a int UNIQUE NULLS NOT DISTINCT)",
		"CREATE TABLE foo(a int UNIQUE WITH (fillfactor=70))",
		"CREATE TABLE foo(a int UNIQUE USING INDEX TABLESPACE baz)",

		// Some options on FOREIGN KEY constraints are not supported

		// Named inline constraints are not supported for DEFAULT, NULL, NOT NULL,
		// UNIQUE or PRIMARY KEY constraints
		"CREATE TABLE foo(a int CONSTRAINT foo_default DEFAULT 0)",
		"CREATE TABLE foo(a int CONSTRAINT foo_null NULL)",
		"CREATE TABLE foo(a int CONSTRAINT foo_notnull NOT NULL)",
		"CREATE TABLE foo(a int CONSTRAINT foo_unique UNIQUE)",
		"CREATE TABLE foo(a int CONSTRAINT foo_pk PRIMARY KEY)",

		// Deferrable constraints are not supported
		"CREATE TABLE foo(a int UNIQUE DEFERRABLE)",
		"CREATE TABLE foo(a int PRIMARY KEY DEFERRABLE)",
		"CREATE TABLE foo(a int REFERENCES bar(b) DEFERRABLE)",
		"CREATE TABLE foo(a int UNIQUE DEFERRABLE INITIALLY IMMEDIATE)",
		"CREATE TABLE foo(a int PRIMARY KEY DEFERRABLE INITIALLY IMMEDIATE)",
		"CREATE TABLE foo(a int REFERENCES bar(b) DEFERRABLE INITIALLY IMMEDIATE)",
		"CREATE TABLE foo(a int UNIQUE DEFERRABLE INITIALLY DEFERRED)",
		"CREATE TABLE foo(a int PRIMARY KEY DEFERRABLE INITIALLY DEFERRED)",
		"CREATE TABLE foo(a int REFERENCES bar(b) DEFERRABLE INITIALLY DEFERRED)",
	}

	for _, sql := range tests {
		t.Run(sql, func(t *testing.T) {
			ops, err := sql2pgroll.Convert(sql)
			require.NoError(t, err)

			require.Len(t, ops, 1)

			assert.Equal(t, expect.RawSQLOp(sql), ops[0])
		})
	}
}<|MERGE_RESOLUTION|>--- conflicted
+++ resolved
@@ -214,7 +214,6 @@
 			expectedOp: expect.CreateTableOp33,
 		},
 		{
-<<<<<<< HEAD
 			sql:        "CREATE TABLE foo(a int REFERENCES bar (b) ON UPDATE RESTRICT)",
 			expectedOp: expect.CreateTableOp34(migrations.ForeignKeyMatchTypeSIMPLE, migrations.ForeignKeyOnDeleteNOACTION, migrations.ForeignKeyOnDeleteRESTRICT),
 		},
@@ -245,14 +244,12 @@
 		{
 			sql:        "CREATE TABLE foo(a int REFERENCES bar (b) MATCH FULL ON DELETE SET DEFAULT ON UPDATE SET DEFAULT)",
 			expectedOp: expect.CreateTableOp34(migrations.ForeignKeyMatchTypeFULL, migrations.ForeignKeyOnDeleteSETDEFAULT, migrations.ForeignKeyOnDeleteSETDEFAULT),
-=======
 			sql:        "CREATE TABLE foo(id integer, s timestamptz, e timestamptz, canceled boolean DEFAULT false, EXCLUDE USING gist (id WITH =, tstzrange(s, e) WITH &&) WHERE (not canceled))",
-			expectedOp: expect.CreateTableOp34,
+			expectedOp: expect.CreateTableOp35,
 		},
 		{
 			sql:        "CREATE TABLE foo(id integer, b text, EXCLUDE USING btree (id WITH =) DEFERRABLE INITIALLY DEFERRED)",
-			expectedOp: expect.CreateTableOp35,
->>>>>>> c2370016
+			expectedOp: expect.CreateTableOp36,
 		},
 	}
 
