--- conflicted
+++ resolved
@@ -182,19 +182,17 @@
 			expectedOp: expect.CreateTableOp25,
 		},
 		{
-<<<<<<< HEAD
-			sql:        "CREATE TABLE foo(b bigint GENERATED ALWAYS AS IDENTITY (START WITH 1 INCREMENT BY 1 MINVALUE 1 MAXVALUE 1000 CYCLE CACHE 1) PRIMARY KEY)",
-			expectedOp: expect.CreateTableOp26,
-		},
-		{
-			sql:        "CREATE TABLE foo(a text, b text GENERATED ALWAYS AS (upper(a)) STORED)",
-			expectedOp: expect.CreateTableOp27,
-		},
-=======
 			sql:        "CREATE TABLE foo(b text, c text, PRIMARY KEY (b) DEFERRABLE)",
 			expectedOp: expect.CreateTableOp26,
 		},
->>>>>>> 895afe45
+		{
+			sql:        "CREATE TABLE foo(b bigint GENERATED ALWAYS AS IDENTITY (START WITH 1 INCREMENT BY 1 MINVALUE 1 MAXVALUE 1000 CYCLE CACHE 1) PRIMARY KEY)",
+			expectedOp: expect.CreateTableOp27,
+		},
+		{
+			sql:        "CREATE TABLE foo(a text, b text GENERATED ALWAYS AS (upper(a)) STORED)",
+			expectedOp: expect.CreateTableOp28,
+		},
 	}
 
 	for _, tc := range tests {
