--- conflicted
+++ resolved
@@ -11,27 +11,18 @@
 	"github.com/xataio/pgroll/pkg/migrations"
 )
 
-<<<<<<< HEAD
-var referentialAction = map[string]migrations.ForeignKeyOnDelete{
-	"a": migrations.ForeignKeyOnDeleteNOACTION,
-	"c": migrations.ForeignKeyOnDeleteCASCADE,
-	"d": migrations.ForeignKeyOnDeleteSETDEFAULT,
-	"n": migrations.ForeignKeyOnDeleteSETNULL,
-	"r": migrations.ForeignKeyOnDeleteRESTRICT,
-}
-
-var matchTypes = map[string]migrations.ForeignKeyMatchType{
-	"s": migrations.ForeignKeyMatchTypeSIMPLE,
-	"p": migrations.ForeignKeyMatchTypePARTIAL,
-	"f": migrations.ForeignKeyMatchTypeFULL,
-=======
 var referentialAction = map[string]migrations.ForeignKeyAction{
 	"a": migrations.ForeignKeyActionNOACTION,
 	"c": migrations.ForeignKeyActionCASCADE,
 	"d": migrations.ForeignKeyActionSETDEFAULT,
 	"n": migrations.ForeignKeyActionSETNULL,
 	"r": migrations.ForeignKeyActionRESTRICT,
->>>>>>> 9ebb691c
+}
+
+var matchTypes = map[string]migrations.ForeignKeyMatchType{
+	"s": migrations.ForeignKeyMatchTypeSIMPLE,
+	"p": migrations.ForeignKeyMatchTypePARTIAL,
+	"f": migrations.ForeignKeyMatchTypeFULL,
 }
 
 // convertCreateStmt converts a CREATE TABLE statement to a pgroll operation.
@@ -285,49 +276,7 @@
 		constraintType = migrations.ConstraintTypePrimaryKey
 	case pgq.ConstrType_CONSTR_FOREIGN:
 		constraintType = migrations.ConstraintTypeForeignKey
-<<<<<<< HEAD
 		columns, references = convertFkConstraint(c)
-=======
-		referencedTable := c.Pktable.Relname
-		referencedColumns := make([]string, len(c.PkAttrs))
-		for i, node := range c.PkAttrs {
-			referencedColumns[i] = node.GetString_().Sval
-		}
-		matchType := migrations.ForeignKeyMatchTypeSIMPLE
-		switch c.FkMatchtype {
-		case "p":
-			matchType = migrations.ForeignKeyMatchTypePARTIAL
-		case "f":
-			matchType = migrations.ForeignKeyMatchTypeFULL
-		case "s":
-			matchType = migrations.ForeignKeyMatchTypeSIMPLE
-		}
-		columnsToSet := make([]string, len(c.FkDelSetCols))
-		onDelete := migrations.ForeignKeyActionNOACTION
-		if c.FkDelAction != "" {
-			onDelete = referentialAction[c.FkDelAction]
-			for i, node := range c.FkDelSetCols {
-				columnsToSet[i] = node.GetString_().Sval
-			}
-		}
-		onUpdate := migrations.ForeignKeyActionNOACTION
-		if c.FkUpdAction != "" {
-			onUpdate = referentialAction[c.FkUpdAction]
-		}
-		columns = make([]string, len(c.FkAttrs))
-		for i, node := range c.FkAttrs {
-			columns[i] = node.GetString_().Sval
-		}
-
-		references = &migrations.TableForeignKeyReference{
-			Table:              referencedTable,
-			Columns:            referencedColumns,
-			MatchType:          matchType,
-			OnDelete:           onDelete,
-			OnDeleteSetColumns: columnsToSet,
-			OnUpdate:           onUpdate,
-		}
->>>>>>> 9ebb691c
 	case pgq.ConstrType_CONSTR_EXCLUSION:
 		constraintType = migrations.ConstraintTypeExclude
 		exclude = &migrations.ConstraintExclude{
@@ -410,7 +359,7 @@
 		matchType = matchTypes[c.FkMatchtype]
 	}
 	var columnsToSet []string
-	onDelete := migrations.ForeignKeyOnDeleteNOACTION
+	onDelete := migrations.ForeignKeyActionNOACTION
 	if c.GetFkDelAction() != "" {
 		onDelete = referentialAction[c.GetFkDelAction()]
 		if c.GetFkDelSetCols() != nil {
@@ -420,7 +369,7 @@
 			}
 		}
 	}
-	onUpdate := migrations.ForeignKeyOnDeleteNOACTION
+	onUpdate := migrations.ForeignKeyActionNOACTION
 	if c.GetFkUpdAction() != "" {
 		onUpdate = referentialAction[c.GetFkUpdAction()]
 	}
@@ -503,12 +452,12 @@
 		return nil, nil
 	}
 
-	onDelete := migrations.ForeignKeyOnDeleteNOACTION
+	onDelete := migrations.ForeignKeyActionNOACTION
 	if constraint.GetFkDelAction() != "" {
 		onDelete = referentialAction[constraint.FkDelAction]
 	}
 
-	onUpdate := migrations.ForeignKeyOnDeleteNOACTION
+	onUpdate := migrations.ForeignKeyActionNOACTION
 	if constraint.GetFkUpdAction() != "" {
 		onUpdate = referentialAction[constraint.FkUpdAction]
 	}
