// SPDX-License-Identifier: Apache-2.0

package sql2pgroll

import (
	"fmt"
	"strings"

	pgq "github.com/xataio/pg_query_go/v6"

	"github.com/xataio/pgroll/pkg/migrations"
)

var referentialAction = map[string]migrations.ForeignKeyOnDelete{
	"a": migrations.ForeignKeyOnDeleteNOACTION,
	"c": migrations.ForeignKeyOnDeleteCASCADE,
	"d": migrations.ForeignKeyOnDeleteSETDEFAULT,
	"n": migrations.ForeignKeyOnDeleteSETNULL,
	"r": migrations.ForeignKeyOnDeleteRESTRICT,
}

var matchTypes = map[string]migrations.ForeignKeyMatchType{
	"s": migrations.ForeignKeyMatchTypeSIMPLE,
	"p": migrations.ForeignKeyMatchTypePARTIAL,
	"f": migrations.ForeignKeyMatchTypeFULL,
}

// convertCreateStmt converts a CREATE TABLE statement to a pgroll operation.
func convertCreateStmt(stmt *pgq.CreateStmt) (migrations.Operations, error) {
	// Check if the statement can be converted
	if !canConvertCreateStatement(stmt) {
		return nil, nil
	}

	// Convert the table elements - table elements can be:
	// - Column definitions
	// - Table constraints
	// - LIKE clauses (not supported)
	var columns []migrations.Column
	var constraints []migrations.Constraint
	for _, elt := range stmt.TableElts {
		switch elt.Node.(type) {
		case *pgq.Node_ColumnDef:
			column, err := convertColumnDef(stmt.Relation.GetRelname(), elt.GetColumnDef())
			if err != nil {
				return nil, fmt.Errorf("error converting column definition: %w", err)
			}
			if column == nil {
				return nil, nil
			}
			columns = append(columns, *column)
		case *pgq.Node_Constraint:
			constraint, err := convertConstraint(elt.GetConstraint())
			if err != nil {
				return nil, fmt.Errorf("error converting table constraint: %w", err)
			}
			if constraint == nil {
				return nil, nil
			}
			constraints = append(constraints, *constraint)
		default:
			return nil, nil
		}
	}

	return migrations.Operations{
		&migrations.OpCreateTable{
			Name:        getQualifiedRelationName(stmt.GetRelation()),
			Columns:     columns,
			Constraints: constraints,
		},
	}, nil
}

// canConvertCreateTableStatement returns true iff `stmt` can be converted to a
// pgroll operation.
func canConvertCreateStatement(stmt *pgq.CreateStmt) bool {
	switch {
	case
		// Temporary and unlogged tables are not supported
		stmt.GetRelation().GetRelpersistence() != "p",
		// CREATE TABLE IF NOT EXISTS is not supported
		stmt.GetIfNotExists(),
		// Table inheritance is not supported
		len(stmt.GetInhRelations()) != 0,
		// Paritioned tables are not supported
		stmt.GetPartspec() != nil,
		// Specifying an access method is not supported
		stmt.GetAccessMethod() != "",
		// Specifying storage options is not supported
		len(stmt.GetOptions()) != 0,
		// ON COMMIT options are not supported
		stmt.GetOncommit() != pgq.OnCommitAction_ONCOMMIT_NOOP,
		// Setting a tablespace is not supported
		stmt.GetTablespacename() != "",
		// CREATE TABLE OF type_name is not supported
		stmt.GetOfTypename() != nil:
		return false
	default:
		return true
	}
}

func convertColumnDef(tableName string, col *pgq.ColumnDef) (*migrations.Column, error) {
	if !canConvertColumnDef(col) {
		return nil, nil
	}

	// Deparse the column type
	typeString, err := pgq.DeparseTypeName(col.TypeName)
	if err != nil {
		return nil, fmt.Errorf("error deparsing column type: %w", err)
	}

	// Convert column constraints
	var notNull, pk, unique bool
	var check *migrations.CheckConstraint
	var foreignKey *migrations.ForeignKeyReference
	var defaultValue *string
	var generated *migrations.ColumnGenerated
	for _, c := range col.GetConstraints() {
		switch c.GetConstraint().GetContype() {
		case pgq.ConstrType_CONSTR_NULL:
			// named NULL constraints are not supported
			if isConstraintNamed(c.GetConstraint()) {
				return nil, nil
			}
			notNull = false
		case pgq.ConstrType_CONSTR_NOTNULL:
			// named NOT NULL constraints are not supported
			if isConstraintNamed(c.GetConstraint()) {
				return nil, nil
			}
			notNull = true
		case pgq.ConstrType_CONSTR_UNIQUE:
			// named UNIQUE constraints are not supported
			if isConstraintNamed(c.GetConstraint()) {
				return nil, nil
			}
			if !canConvertUniqueConstraint(c.GetConstraint()) {
				return nil, nil
			}
			unique = true
		case pgq.ConstrType_CONSTR_PRIMARY:
			// named PRIMARY KEY constraints are not supported
			if isConstraintNamed(c.GetConstraint()) {
				return nil, nil
			}
			if !canConvertPrimaryKeyConstraint(c.GetConstraint()) {
				return nil, nil
			}
			pk = true
			notNull = true
		case pgq.ConstrType_CONSTR_CHECK:
			check, err = convertInlineCheckConstraint(tableName, col.GetColname(), c.GetConstraint())
			if err != nil {
				return nil, fmt.Errorf("error converting inline check constraint: %w", err)
			}
			if check == nil {
				return nil, nil
			}
		case pgq.ConstrType_CONSTR_DEFAULT:
			// named DEFAULT constraints are not supported
			if isConstraintNamed(c.GetConstraint()) {
				return nil, nil
			}
			d, err := extractDefault(c.GetConstraint().GetRawExpr())
			if err != nil {
				return nil, fmt.Errorf("error deparsing default value: %w", err)
			}
			if !d.IsNull() {
				v := d.MustGet()
				defaultValue = &v
			}
		case pgq.ConstrType_CONSTR_FOREIGN:
			foreignKey, err = convertInlineForeignKeyConstraint(tableName, col.GetColname(), c.GetConstraint())
			if err != nil {
				return nil, fmt.Errorf("error converting inline foreign key constraint: %w", err)
			}
			if foreignKey == nil {
				return nil, nil
			}
		case
			pgq.ConstrType_CONSTR_ATTR_NOT_DEFERRABLE,
			pgq.ConstrType_CONSTR_ATTR_IMMEDIATE:
			// NOT DEFERRABLE and INITIALLY IMMEDIATE constraints are the default and
			// are supported, but no extra annotation is needed
			continue
		case pgq.ConstrType_CONSTR_GENERATED:
			if c.GetConstraint().GetRawExpr() != nil {
				generatorExpr, err := pgq.DeparseExpr(c.GetConstraint().GetRawExpr())
				if err != nil {
					return nil, fmt.Errorf("deparsing generated expression: %w", err)
				}
				generated = &migrations.ColumnGenerated{
					Expression: generatorExpr,
				}
			} else {
				return nil, nil
			}
			notNull = true
		case pgq.ConstrType_CONSTR_IDENTITY:
			var when migrations.ColumnGeneratedIdentityUserSpecifiedValues
			switch c.GetConstraint().GeneratedWhen {
			case "a":
				when = migrations.ColumnGeneratedIdentityUserSpecifiedValuesALWAYS
			case "d":
				when = migrations.ColumnGeneratedIdentityUserSpecifiedValuesBYDEFAULT
			default:
				return nil, nil
			}
			sequenceOptions := ""
			if c.GetConstraint().GetOptions() != nil {
				sequenceOptions, err = pgq.DeparseParenthesizedSeqOptList(c.GetConstraint().GetOptions())
				if err != nil {
					return nil, fmt.Errorf("parsing sequence options: %w", err)
				}
				sequenceOptions = sequenceOptions[1 : len(sequenceOptions)-1]
			}
			generated = &migrations.ColumnGenerated{
				Identity: &migrations.ColumnGeneratedIdentity{
					UserSpecifiedValues: when,
					SequenceOptions:     sequenceOptions,
				},
			}
			notNull = true
		case pgq.ConstrType_CONSTR_ATTR_DEFERRABLE:
			// Deferrable constraints are not supported
			return nil, nil
		case pgq.ConstrType_CONSTR_ATTR_DEFERRED:
			// Initially deferred deferred constraints are not supported
			return nil, nil
		default:
			// Any other type of constraint is not supported
			return nil, nil
		}
	}

	return &migrations.Column{
		Name:       col.GetColname(),
		Type:       typeString,
		Nullable:   !notNull,
		Pk:         pk,
		Check:      check,
		References: foreignKey,
		Default:    defaultValue,
		Unique:     unique,
		Generated:  generated,
	}, nil
}

func convertConstraint(c *pgq.Constraint) (*migrations.Constraint, error) {
	var constraintType migrations.ConstraintType
	var nullsNotDistinct bool
	var checkExpr string
	var err error
<<<<<<< HEAD
	var references *migrations.TableForeignKeyReference
=======
	var references *migrations.ConstraintReferences
	var exclude *migrations.ConstraintExclude
>>>>>>> c2370016

	columns := make([]string, len(c.Keys))
	for i, key := range c.Keys {
		columns[i] = key.GetString_().Sval
	}

	switch c.Contype {
	case pgq.ConstrType_CONSTR_UNIQUE:
		constraintType = migrations.ConstraintTypeUnique
		nullsNotDistinct = c.NullsNotDistinct
	case pgq.ConstrType_CONSTR_CHECK:
		constraintType = migrations.ConstraintTypeCheck
		checkExpr, err = pgq.DeparseExpr(c.GetRawExpr())
		if err != nil {
			return nil, fmt.Errorf("deparsing check expression: %w", err)
		}
	case pgq.ConstrType_CONSTR_PRIMARY:
		constraintType = migrations.ConstraintTypePrimaryKey
	case pgq.ConstrType_CONSTR_FOREIGN:
		constraintType = migrations.ConstraintTypeForeignKey
<<<<<<< HEAD
		columns, references = convertFkConstraint(c)
=======
		referencedTable := c.Pktable.Relname
		referencedColumns := make([]string, len(c.PkAttrs))
		for i, node := range c.PkAttrs {
			referencedColumns[i] = node.GetString_().Sval
		}
		matchType := migrations.ConstraintReferencesMatchTypeSIMPLE
		switch c.FkMatchtype {
		case "p":
			matchType = migrations.ConstraintReferencesMatchTypePARTIAL
		case "f":
			matchType = migrations.ConstraintReferencesMatchTypeFULL
		case "s":
			matchType = migrations.ConstraintReferencesMatchTypeSIMPLE
		}
		columnsToSet := make([]string, len(c.FkDelSetCols))
		onDelete := migrations.ForeignKeyReferenceOnDeleteNOACTION
		if c.FkDelAction != "" {
			onDelete = referentialAction[c.FkDelAction]
			for i, node := range c.FkDelSetCols {
				columnsToSet[i] = node.GetString_().Sval
			}
		}
		onUpdate := migrations.ForeignKeyReferenceOnDeleteNOACTION
		if c.FkUpdAction != "" {
			onUpdate = referentialAction[c.FkUpdAction]
		}
		columns = make([]string, len(c.FkAttrs))
		for i, node := range c.FkAttrs {
			columns[i] = node.GetString_().Sval
		}

		references = &migrations.ConstraintReferences{
			Table:              referencedTable,
			Columns:            referencedColumns,
			MatchType:          matchType,
			OnDelete:           onDelete,
			OnDeleteSetColumns: columnsToSet,
			OnUpdate:           onUpdate,
		}
	case pgq.ConstrType_CONSTR_EXCLUSION:
		constraintType = migrations.ConstraintTypeExclude
		exclude = &migrations.ConstraintExclude{
			IndexMethod: c.AccessMethod,
		}
		if c.GetWhereClause() != nil {
			whereClause, err := pgq.DeparseExpr(c.GetWhereClause())
			if err != nil {
				return nil, nil
			}
			exclude.Predicate = whereClause
		}
		exclusionElements := make([]string, len(c.Exclusions))
		for i, elem := range c.Exclusions {
			if elem.GetList() == nil && len(elem.GetList().Items) != 2 {
				return nil, nil
			}
			indexElem, err := pgq.DeparseIndexElem(elem.GetList().Items[0])
			if err != nil {
				return nil, nil
			}
			anyOp, err := pgq.DeparseAnyOperator(elem.GetList().Items[1].GetList().Items)
			if err != nil {
				return nil, nil
			}
			exclusionElements[i] = fmt.Sprintf("%s WITH %s", indexElem, anyOp)
		}
		exclude.Elements = strings.Join(exclusionElements, ", ")
>>>>>>> c2370016
	default:
		return nil, nil
	}

	including := make([]string, len(c.Including))
	for i, include := range c.Including {
		including[i] = include.GetString_().Sval
	}

	var storageParams string
	if len(c.GetOptions()) > 0 {
		storageParams, err = pgq.DeparseRelOptions(c.GetOptions())
		if err != nil {
			return nil, fmt.Errorf("parsing options: %w", err)
		}
		storageParams = storageParams[1 : len(storageParams)-1]
	}

	var indexParameters *migrations.ConstraintIndexParameters
	if storageParams != "" || c.Indexspace != "" || len(including) != 0 {
		indexParameters = &migrations.ConstraintIndexParameters{
			StorageParameters: storageParams,
			Tablespace:        c.Indexspace,
			IncludeColumns:    including,
		}
	}

	return &migrations.Constraint{
		Name:              c.Conname,
		Type:              constraintType,
		Columns:           columns,
		NullsNotDistinct:  nullsNotDistinct,
		NoInherit:         c.IsNoInherit,
		Deferrable:        c.Deferrable,
		InitiallyDeferred: c.Initdeferred,
		IndexParameters:   indexParameters,
		Check:             checkExpr,
		References:        references,
		Exclude:           exclude,
	}, nil
}

// convertFkConstraint converts a foreign key constraint to a table level foreign key constraint.
func convertFkConstraint(c *pgq.Constraint) ([]string, *migrations.TableForeignKeyReference) {
	referencedTable := getQualifiedRelationName(c.GetPktable())
	referencedColumns := make([]string, len(c.PkAttrs))
	for i, node := range c.PkAttrs {
		referencedColumns[i] = node.GetString_().Sval
	}
	matchType := migrations.ForeignKeyMatchTypeSIMPLE
	if c.FkMatchtype != "" {
		matchType = matchTypes[c.FkMatchtype]
	}
	columnsToSet := make([]string, len(c.FkDelSetCols))
	onDelete := migrations.ForeignKeyOnDeleteNOACTION
	if c.FkDelAction != "" {
		onDelete = referentialAction[c.FkDelAction]
		for i, node := range c.FkDelSetCols {
			columnsToSet[i] = node.GetString_().Sval
		}
	}
	onUpdate := migrations.ForeignKeyOnDeleteNOACTION
	if c.FkUpdAction != "" {
		onUpdate = referentialAction[c.FkUpdAction]
	}
	columns := make([]string, len(c.FkAttrs))
	for i, node := range c.FkAttrs {
		columns[i] = node.GetString_().Sval
	}

	return columns, &migrations.TableForeignKeyReference{
		Table:              referencedTable,
		Columns:            referencedColumns,
		MatchType:          matchType,
		OnDelete:           onDelete,
		OnDeleteSetColumns: columnsToSet,
		OnUpdate:           onUpdate,
	}
}

// canConvertColumnDef returns true iff `col` can be converted to a pgroll
// `Column` definition.
func canConvertColumnDef(col *pgq.ColumnDef) bool {
	switch {
	case
		col.GetStorageName() != "",
		// Column compression options are not supported
		col.GetCompression() != "",
		// Column collation options are not supported
		col.GetCollClause() != nil:
		return false
	default:
		return true
	}
}

// canConvertPrimaryKeyConstraint returns true iff `constraint` can be converted
// to a pgroll primary key constraint.
func canConvertPrimaryKeyConstraint(constraint *pgq.Constraint) bool {
	switch {
	case
		// Specifying an index tablespace is not supported
		constraint.GetIndexspace() != "",
		// Storage options are not supported
		len(constraint.GetOptions()) != 0:
		return false
	default:
		return true
	}
}

// convertInlineCheckConstraint converts an inline check constraint to a
// `CheckConstraint`.
func convertInlineCheckConstraint(tableName, columnName string, constraint *pgq.Constraint) (*migrations.CheckConstraint, error) {
	if !canConvertCheckConstraint(constraint) {
		return nil, nil
	}

	expr, err := pgq.DeparseExpr(constraint.GetRawExpr())
	if err != nil {
		return nil, fmt.Errorf("failed to deparse CHECK expression: %w", err)
	}

	name := fmt.Sprintf("%s_%s_check", tableName, columnName)
	if constraint.GetConname() != "" {
		name = constraint.GetConname()
	}

	return &migrations.CheckConstraint{
		Name:       name,
		Constraint: expr,
	}, nil
}

// convertInlineForeignKeyConstraint converts an inline foreign key constraint
// to a `ForeignKeyReference`.
func convertInlineForeignKeyConstraint(tableName, columnName string, constraint *pgq.Constraint) (*migrations.ForeignKeyReference, error) {
	if !canConvertForeignKeyConstraint(constraint) {
		return nil, nil
	}

	onDelete := migrations.ForeignKeyOnDeleteNOACTION
	if constraint.GetFkDelAction() != "" {
		onDelete = referentialAction[constraint.FkDelAction]
	}

	onUpdate := migrations.ForeignKeyOnDeleteNOACTION
	if constraint.GetFkUpdAction() != "" {
		onUpdate = referentialAction[constraint.FkUpdAction]
	}

	matchType := migrations.ForeignKeyMatchTypeSIMPLE
	if constraint.GetFkMatchtype() != "" {
		matchType = matchTypes[constraint.FkMatchtype]
	}

	name := fmt.Sprintf("%s_%s_fkey", tableName, columnName)
	if constraint.GetConname() != "" {
		name = constraint.GetConname()
	}

	return &migrations.ForeignKeyReference{
		Name:              name,
		OnDelete:          onDelete,
		OnUpdate:          onUpdate,
		MatchType:         matchType,
		Column:            constraint.GetPkAttrs()[0].GetString_().GetSval(),
		Table:             getQualifiedRelationName(constraint.GetPktable()),
		Deferrable:        constraint.GetDeferrable(),
		InitiallyDeferred: constraint.GetInitdeferred(),
	}, nil
}

// isConstraintNamed returns true iff `constraint` has a name.
// Column constraints defined inline in CREATE TABLE statements can be either
// named or unnamed, for example:
// - CREATE TABLE t (a INT PRIMARY KEY);
// - CREATE TABLE t (a INT CONSTRAINT my_pk PRIMARY KEY);
// Likewise, table constraints can also be either named or unnamed, for example:
// - CREATE TABLE foo(a int, CONSTRAINT foo_check CHECK (a > 0)),
// - CREATE TABLE foo(a int, CHECK (a > 0)),
func isConstraintNamed(constraint *pgq.Constraint) bool {
	return constraint.GetConname() != ""
}<|MERGE_RESOLUTION|>--- conflicted
+++ resolved
@@ -254,12 +254,8 @@
 	var nullsNotDistinct bool
 	var checkExpr string
 	var err error
-<<<<<<< HEAD
 	var references *migrations.TableForeignKeyReference
-=======
-	var references *migrations.ConstraintReferences
 	var exclude *migrations.ConstraintExclude
->>>>>>> c2370016
 
 	columns := make([]string, len(c.Keys))
 	for i, key := range c.Keys {
@@ -280,48 +276,7 @@
 		constraintType = migrations.ConstraintTypePrimaryKey
 	case pgq.ConstrType_CONSTR_FOREIGN:
 		constraintType = migrations.ConstraintTypeForeignKey
-<<<<<<< HEAD
 		columns, references = convertFkConstraint(c)
-=======
-		referencedTable := c.Pktable.Relname
-		referencedColumns := make([]string, len(c.PkAttrs))
-		for i, node := range c.PkAttrs {
-			referencedColumns[i] = node.GetString_().Sval
-		}
-		matchType := migrations.ConstraintReferencesMatchTypeSIMPLE
-		switch c.FkMatchtype {
-		case "p":
-			matchType = migrations.ConstraintReferencesMatchTypePARTIAL
-		case "f":
-			matchType = migrations.ConstraintReferencesMatchTypeFULL
-		case "s":
-			matchType = migrations.ConstraintReferencesMatchTypeSIMPLE
-		}
-		columnsToSet := make([]string, len(c.FkDelSetCols))
-		onDelete := migrations.ForeignKeyReferenceOnDeleteNOACTION
-		if c.FkDelAction != "" {
-			onDelete = referentialAction[c.FkDelAction]
-			for i, node := range c.FkDelSetCols {
-				columnsToSet[i] = node.GetString_().Sval
-			}
-		}
-		onUpdate := migrations.ForeignKeyReferenceOnDeleteNOACTION
-		if c.FkUpdAction != "" {
-			onUpdate = referentialAction[c.FkUpdAction]
-		}
-		columns = make([]string, len(c.FkAttrs))
-		for i, node := range c.FkAttrs {
-			columns[i] = node.GetString_().Sval
-		}
-
-		references = &migrations.ConstraintReferences{
-			Table:              referencedTable,
-			Columns:            referencedColumns,
-			MatchType:          matchType,
-			OnDelete:           onDelete,
-			OnDeleteSetColumns: columnsToSet,
-			OnUpdate:           onUpdate,
-		}
 	case pgq.ConstrType_CONSTR_EXCLUSION:
 		constraintType = migrations.ConstraintTypeExclude
 		exclude = &migrations.ConstraintExclude{
@@ -350,7 +305,6 @@
 			exclusionElements[i] = fmt.Sprintf("%s WITH %s", indexElem, anyOp)
 		}
 		exclude.Elements = strings.Join(exclusionElements, ", ")
->>>>>>> c2370016
 	default:
 		return nil, nil
 	}
