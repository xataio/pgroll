--- conflicted
+++ resolved
@@ -73,17 +73,11 @@
 
 func (m *Roll) ensureViews(ctx context.Context, schema *schema.Schema, version string) error {
 	// create schema for the new version
-<<<<<<< HEAD
-	versionSchema := VersionedSchemaName(m.schema, migration.Name)
+	versionSchema := VersionedSchemaName(m.schema, version)
 	if len(versionSchema) > migrations.MaxNameLength {
 		return fmt.Errorf("max length of `%s` is %d", versionSchema, migrations.MaxNameLength)
 	}
-
-	_, err = m.pgConn.ExecContext(ctx, fmt.Sprintf("CREATE SCHEMA IF NOT EXISTS %s", pq.QuoteIdentifier(versionSchema)))
-=======
-	versionSchema := VersionedSchemaName(m.schema, version)
 	_, err := m.pgConn.ExecContext(ctx, fmt.Sprintf("CREATE SCHEMA IF NOT EXISTS %s", pq.QuoteIdentifier(versionSchema)))
->>>>>>> 58fa7ae9
 	if err != nil {
 		return err
 	}
