--- conflicted
+++ resolved
@@ -116,7 +116,15 @@
 	t.Columns[name] = c
 }
 
-<<<<<<< HEAD
+func (t *Table) RemoveColumn(column string) {
+	delete(t.Columns, column)
+}
+
+func (t *Table) RenameColumn(from, to string) {
+	t.Columns[to] = t.Columns[from]
+	delete(t.Columns, from)
+}
+
 // Make the Schema struct implement the driver.Valuer interface. This method
 // simply returns the JSON-encoded representation of the struct.
 func (s Schema) Value() (driver.Value, error) {
@@ -132,13 +140,4 @@
 	}
 
 	return json.Unmarshal(b, &s)
-=======
-func (t *Table) RemoveColumn(column string) {
-	delete(t.Columns, column)
-}
-
-func (t *Table) RenameColumn(from, to string) {
-	t.Columns[to] = t.Columns[from]
-	delete(t.Columns, from)
->>>>>>> 813f95fe
 }